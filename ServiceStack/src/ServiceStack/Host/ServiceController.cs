--- conflicted
+++ resolved
@@ -595,13 +595,8 @@
     public object ExecuteMessage(IMessage dto, IRequest req)
     {
         RequestContext.Instance.StartRequestContext();
-<<<<<<< HEAD
 #if !NETFRAMEWORK
             using var scope = req.StartScope();
-=======
-#if NETCORE
-        using var scope = req.StartScope();
->>>>>>> 62867b2f
 #endif
         req.AddTimingsIfNeeded(appHost);
         req.PopulateFromRequestIfHasSessionId(dto.Body);
@@ -631,13 +626,8 @@
     public async Task<object> ExecuteMessageAsync(IMessage dto, IRequest req, CancellationToken token=default)
     {
         RequestContext.Instance.StartRequestContext();
-<<<<<<< HEAD
 #if !NETFRAMEWORK
             using var scope = req.StartScope();
-=======
-#if NETCORE
-        using var scope = req.StartScope();
->>>>>>> 62867b2f
 #endif
         req.AddTimingsIfNeeded(appHost);
         req.PopulateFromRequestIfHasSessionId(dto.Body);
