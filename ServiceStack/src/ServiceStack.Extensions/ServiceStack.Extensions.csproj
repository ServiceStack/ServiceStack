﻿<Project Sdk="Microsoft.NET.Sdk">

    <PropertyGroup>
        <PackageId>ServiceStack.Extensions</PackageId>
        <AssemblyName>ServiceStack.Extensions</AssemblyName>
        <RootNamespace>ServiceStack</RootNamespace>
        <LangVersion>default</LangVersion>
        <Title>ServiceStack.Extensions</Title>
        <Nullable>enable</Nullable>
        <PackageDescription>ServiceStack extensions for .NET Core Apps, including GrpcFeature</PackageDescription>
        <PackageTags>ServiceStack;gRPC;server;GrpcFeature</PackageTags>
        <TargetFrameworks>net6.0;net8.0</TargetFrameworks>
    </PropertyGroup>

    <ItemGroup Condition=" '$(TargetFramework)' == 'net6.0' ">
        <PackageReference Include="Microsoft.AspNetCore.Authentication.JwtBearer" Version="6.0.31" />
        <PackageReference Include="Microsoft.AspNetCore.Identity.EntityFrameworkCore" Version="6.0.31" />
    </ItemGroup>

    <ItemGroup Condition=" '$(TargetFramework)' == 'net8.0' ">
        <PackageReference Include="Microsoft.AspNetCore.Authentication.JwtBearer" Version="8.0.6" />
        <PackageReference Include="Microsoft.AspNetCore.Identity.EntityFrameworkCore" Version="8.0.6" />
    </ItemGroup>

    <ItemGroup>
        <ProjectReference Include="..\..\..\ServiceStack.Text\src\ServiceStack.Text\ServiceStack.Text.csproj"/>
        <ProjectReference Include="..\ServiceStack.Interfaces\ServiceStack.Interfaces.csproj"/>
        <ProjectReference Include="..\ServiceStack.Client\ServiceStack.Client.csproj"/>
        <ProjectReference Include="..\ServiceStack.Common\ServiceStack.Common.csproj"/>
        <ProjectReference Include="..\ServiceStack\ServiceStack.csproj"/>
        <ProjectReference Include="..\ServiceStack.GrpcClient\ServiceStack.GrpcClient.csproj"/>

        <PackageReference Include="Grpc.AspNetCore.Server" Version="2.63.0"/>
        <PackageReference Include="Grpc.Core.Api" Version="2.63.0"/>
        <PackageReference Include="protobuf-net" Version="3.2.30"/>
        <PackageReference Include="protobuf-net.Grpc.AspNetCore" Version="1.1.1"/>

<<<<<<< HEAD
        <PackageReference Include="Microsoft.IdentityModel.Tokens" Version="7.4.0" />
        <PackageReference Include="System.IdentityModel.Tokens.Jwt" Version="7.4.0" />
=======
        <PackageReference Include="System.Threading.Channels" Version="8.0.0"/>

        <PackageReference Include="Microsoft.IdentityModel.Tokens" Version="7.6.0" />
        <PackageReference Include="System.IdentityModel.Tokens.Jwt" Version="7.6.0" />
>>>>>>> 62867b2f
    </ItemGroup>

</Project><|MERGE_RESOLUTION|>--- conflicted
+++ resolved
@@ -35,15 +35,10 @@
         <PackageReference Include="protobuf-net" Version="3.2.30"/>
         <PackageReference Include="protobuf-net.Grpc.AspNetCore" Version="1.1.1"/>
 
-<<<<<<< HEAD
-        <PackageReference Include="Microsoft.IdentityModel.Tokens" Version="7.4.0" />
-        <PackageReference Include="System.IdentityModel.Tokens.Jwt" Version="7.4.0" />
-=======
         <PackageReference Include="System.Threading.Channels" Version="8.0.0"/>
 
         <PackageReference Include="Microsoft.IdentityModel.Tokens" Version="7.6.0" />
         <PackageReference Include="System.IdentityModel.Tokens.Jwt" Version="7.6.0" />
->>>>>>> 62867b2f
     </ItemGroup>
 
 </Project>