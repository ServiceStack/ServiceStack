--- conflicted
+++ resolved
@@ -670,17 +670,6 @@
 			Console.WriteLine(templateOutput);
 
 			Assert.That(templateOutput, Is.EqualTo(expectedHtml));
-<<<<<<< HEAD
-			
-			var razorTemplate = dynamicPage.GetRazorTemplate();
-
-			razorTemplate.Clear();
-			Action section;
-			razorTemplate.Sections.TryGetValue("Salutations", out section);
-			section();
-
-			Assert.That(razorTemplate.Result, Is.EqualTo("\r\n<p>Hello BELLOT, Demis</p>\r\n"));
-=======
 
 		    var razorTemplate = dynamicPage.InitTemplate(templateArgs);
 
@@ -691,7 +680,6 @@
 			section();
 
 			Assert.That(razorTemplate.Result.NormalizeNewLines(), Is.EqualTo("\n<p>Hello BELLOT, Demis</p>\n"));
->>>>>>> cdd2da0f
 		}
 
 
