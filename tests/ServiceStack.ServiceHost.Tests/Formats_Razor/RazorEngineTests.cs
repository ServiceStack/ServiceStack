﻿using System;
using NUnit.Framework;
using ServiceStack.Razor;

namespace ServiceStack.ServiceHost.Tests.Formats_Razor
{
	[TestFixture]
	public class RazorEngineTests
	{
		const string LayoutHtml = "<html><body><div>@RenderSection(\"Title\")</div>@RenderBody()</body></html>";

		RazorFormat mvcRazorFormat;

		[TestFixtureSetUp]
		public void TestFixtureSetUp()
		{
			mvcRazorFormat = new RazorFormat { DefaultBaseType = typeof(CustomRazorBasePage<>) };
			mvcRazorFormat.Init();
		}

		[SetUp]
		public void OnBeforeEachTest()
		{
			mvcRazorFormat.TemplateService.Compile(LayoutHtml, "TheLayout.cshtml");
		}

		[Test]
		public void Can_compile_simple_template()
		{
			const string template = "This is my sample template, Hello @Model.Name!";
			var result = mvcRazorFormat.TemplateService.Parse(template, new { Name = "World" });

			Assert.That(result, Is.EqualTo("This is my sample template, Hello World!"));
		}

		[Test]
		public void Can_compile_simple_template_by_name()
		{
			const string template = "This is my sample template, Hello @Model.Name!";
			mvcRazorFormat.TemplateService.Compile(template, "simple");
			var result = mvcRazorFormat.TemplateService.Run(new { Name = "World" }, "simple");

			Assert.That(result, Is.EqualTo("This is my sample template, Hello World!"));
		}

		[Test]
		public void Can_compile_simple_template_by_name_with_layout()
		{
			const string template = "@{ Layout = \"TheLayout.cshtml\"; }This is my sample template, Hello @Model.Name!";
			mvcRazorFormat.TemplateService.Compile(template, "simple");

			var result = mvcRazorFormat.TemplateService.Run(new { Name = "World" }, "simple");
			Assert.That(result, Is.EqualTo("This is my sample template, Hello World!"));

			var result2 = mvcRazorFormat.TemplateService.Run(new { Name = "World2" }, "simple");
			Assert.That(result2, Is.EqualTo("This is my sample template, Hello World2!"));
		}

		[Test]
		public void Can_get_executed_template_by_name_with_layout()
		{
			const string html = "@{ Layout = \"TheLayout.cshtml\"; }This is my sample template, Hello @Model.Name!";
			mvcRazorFormat.TemplateService.Compile(html, "simple2");

			var template = mvcRazorFormat.TemplateService.ExecuteTemplate(new { Name = "World" }, "simple2");

			Assert.That(template.ChildTemplate.Layout, Is.EqualTo("TheLayout.cshtml"));
			Assert.That(template.ChildTemplate.Sections.Count, Is.EqualTo(0));
			Assert.That(template.Result, Is.EqualTo("<html><body><div></div>This is my sample template, Hello World!</body></html>"));

			template = mvcRazorFormat.TemplateService.GetTemplate("simple2");
<<<<<<< HEAD
			Assert.That(template.Layout, Is.EqualTo("TheLayout.cshtml"));
=======
            Assert.That(template.ChildTemplate.Layout, Is.EqualTo("TheLayout.cshtml"));
>>>>>>> cdd2da0f
		}

		[Test]
		public void Can_get_executed_template_by_name_with_section()
		{
			const string html = "@{ Layout = \"TheLayout.cshtml\"; }This is my sample template, @section Title {<h1>Hello @Model.Name!</h1>}";
			mvcRazorFormat.TemplateService.Compile(html, "simple3");

			var template = mvcRazorFormat.TemplateService.ExecuteTemplate(new { Name = "World" }, "simple3");

			Assert.That(template.ChildTemplate.Layout, Is.EqualTo("TheLayout.cshtml"));
			Assert.That(template.ChildTemplate.Sections.Count, Is.EqualTo(1));
			Assert.That(template.Result, Is.EqualTo("<html><body><div><h1>Hello World!</h1></div>This is my sample template, </body></html>"));

			template = mvcRazorFormat.TemplateService.GetTemplate("simple3");
<<<<<<< HEAD
			Assert.That(template.Layout, Is.EqualTo("TheLayout.cshtml"));

			var titleAction = template.Sections["Title"];
=======
            Assert.That(template.ChildTemplate.Layout, Is.EqualTo("TheLayout.cshtml"));

			var titleAction = template.ChildTemplate.Sections["Title"];
>>>>>>> cdd2da0f
			template.Clear();
			titleAction();
			Assert.That(template.Result, Is.EqualTo("<h1>Hello World!</h1>"));
		}

		[Test]
		public void Can_compile_template_with_RenderBody()
		{
			const string html = "@{ Layout = \"TheLayout.cshtml\"; }This is my sample template, @section Title {<h1>Hello @Model.Name!</h1>}";
			mvcRazorFormat.TemplateService.Compile(html, "simple4");

			var template = mvcRazorFormat.TemplateService.ExecuteTemplate(new { Name = "World" }, "simple4");

			Console.WriteLine(template.Result);

			Assert.That(template.Result, Is.EqualTo("<html><body><div><h1>Hello World!</h1></div>This is my sample template, </body></html>"));
		}

	}
}<|MERGE_RESOLUTION|>--- conflicted
+++ resolved
@@ -69,11 +69,7 @@
 			Assert.That(template.Result, Is.EqualTo("<html><body><div></div>This is my sample template, Hello World!</body></html>"));
 
 			template = mvcRazorFormat.TemplateService.GetTemplate("simple2");
-<<<<<<< HEAD
-			Assert.That(template.Layout, Is.EqualTo("TheLayout.cshtml"));
-=======
             Assert.That(template.ChildTemplate.Layout, Is.EqualTo("TheLayout.cshtml"));
->>>>>>> cdd2da0f
 		}
 
 		[Test]
@@ -89,15 +85,9 @@
 			Assert.That(template.Result, Is.EqualTo("<html><body><div><h1>Hello World!</h1></div>This is my sample template, </body></html>"));
 
 			template = mvcRazorFormat.TemplateService.GetTemplate("simple3");
-<<<<<<< HEAD
-			Assert.That(template.Layout, Is.EqualTo("TheLayout.cshtml"));
-
-			var titleAction = template.Sections["Title"];
-=======
             Assert.That(template.ChildTemplate.Layout, Is.EqualTo("TheLayout.cshtml"));
 
 			var titleAction = template.ChildTemplate.Sections["Title"];
->>>>>>> cdd2da0f
 			template.Clear();
 			titleAction();
 			Assert.That(template.Result, Is.EqualTo("<h1>Hello World!</h1>"));
