using System;
using System.Collections.Generic;
using System.IO;
using System.Text;
using NUnit.Framework;
using ServiceStack.Common;
using ServiceStack.Common.Utils;
using ServiceStack.Html;
using ServiceStack.Markdown;
using ServiceStack.ServiceInterface.Testing;
using ServiceStack.Text;
using ServiceStack.VirtualPath;
using ServiceStack.WebHost.Endpoints.Formats;
using ServiceStack.WebHost.Endpoints.Support.Markdown;

namespace ServiceStack.ServiceHost.Tests.Formats
{
<<<<<<< HEAD
	[TestFixture]
	public class TemplateTests
	{
		string staticTemplatePath;
		string staticTemplateContent;
		string dynamicPagePath;
		string dynamicPageContent;
		string dynamicListPagePath;
		string dynamicListPageContent;

		private MarkdownFormat markdownFormat;
		Dictionary<string, object> templateArgs;

		[TestFixtureSetUp]
		public void TestFixtureSetUp()
		{
			staticTemplatePath = "~/Views/Shared/_Layout.shtml".MapProjectPath();
			staticTemplateContent = File.ReadAllText(staticTemplatePath);

			dynamicPagePath = "~/Views/Template/DynamicTpl.md".MapProjectPath();
			dynamicPageContent = File.ReadAllText(dynamicPagePath);

			dynamicListPagePath = "~/Views/Template/DynamicListTpl.md".MapProjectPath();
			dynamicListPageContent = File.ReadAllText(dynamicListPagePath);
		}

		[SetUp]
		public void OnBeforeEachTest()
		{
			markdownFormat = new MarkdownFormat {
			    VirtualPathProvider = new InMemoryVirtualPathProvider(new BasicAppHost())
            };
			templateArgs = new Dictionary<string, object> { { MarkdownPage.ModelName, person } };
		}

		[Test]
		public void Can_Render_MarkdownTemplate()
		{
			var template = new MarkdownTemplate(staticTemplatePath, "default", staticTemplateContent);
			template.Prepare();

			Assert.That(template.TextBlocks.Length, Is.EqualTo(2));

			const string mockResponse = "[Replaced with Template]";
			var expectedHtml = staticTemplateContent.ReplaceFirst(MarkdownFormat.TemplatePlaceHolder, mockResponse);

			var mockArgs = new Dictionary<string, object> { { MarkdownTemplate.BodyPlaceHolder, mockResponse } };
			var templateOutput = template.RenderToString(mockArgs);

			Console.WriteLine("Template Output: " + templateOutput);

			Assert.That(templateOutput, Is.EqualTo(expectedHtml));
		}

		public class Person
		{
			public string FirstName { get; set; }
			public string LastName { get; set; }
			public List<Link> Links { get; set; }
		}

		public class Link
		{
			public Link()
			{
				this.Labels = new List<string>();
			}
			public string Name { get; set; }
			public string Href { get; set; }
			public List<string> Labels { get; set; }
		}

		Person person = new Person {
			FirstName = "Demis",
			LastName = "Bellot",
			Links = new List<Link>
=======
    [TestFixture]
    public class TemplateTests
    {
        string staticTemplatePath;
        string staticTemplateContent;
        string dynamicPagePath;
        string dynamicPageContent;
        string dynamicListPagePath;
        string dynamicListPageContent;

        private MarkdownFormat markdownFormat;
        Dictionary<string, object> templateArgs;

        [TestFixtureSetUp]
        public void TestFixtureSetUp()
        {
            staticTemplatePath = "~/Views/Shared/_Layout.shtml".MapProjectPath();
            staticTemplateContent = File.ReadAllText(staticTemplatePath);

            dynamicPagePath = "~/Views/Template/DynamicTpl.md".MapProjectPath();
            dynamicPageContent = File.ReadAllText(dynamicPagePath);

            dynamicListPagePath = "~/Views/Template/DynamicListTpl.md".MapProjectPath();
            dynamicListPageContent = File.ReadAllText(dynamicListPagePath);
        }

        [SetUp]
        public void OnBeforeEachTest()
        {
            markdownFormat = new MarkdownFormat {
                VirtualPathProvider = new InMemoryVirtualPathProvider(new BasicAppHost())
            };
            templateArgs = new Dictionary<string, object> { { MarkdownPage.ModelName, person } };
        }

        [Test]
        public void Can_Render_MarkdownTemplate()
        {
            var template = new MarkdownTemplate(staticTemplatePath, "default", staticTemplateContent);
            template.Prepare();

            Assert.That(template.TextBlocks.Length, Is.EqualTo(2));

            const string mockResponse = "[Replaced with Template]";
            var expectedHtml = staticTemplateContent.ReplaceFirst(MarkdownFormat.TemplatePlaceHolder, mockResponse);

            var mockArgs = new Dictionary<string, object> { { MarkdownTemplate.BodyPlaceHolder, mockResponse } };
            var templateOutput = template.RenderToString(mockArgs);

            Console.WriteLine("Template Output: " + templateOutput);

            Assert.That(templateOutput, Is.EqualTo(expectedHtml));
        }

        public class Person
        {
            public string FirstName { get; set; }
            public string LastName { get; set; }
            public List<Link> Links { get; set; }
        }

        public class Link
        {
            public Link()
            {
                this.Labels = new List<string>();
            }
            public string Name { get; set; }
            public string Href { get; set; }
            public List<string> Labels { get; set; }
        }

        Person person = new Person {
            FirstName = "Demis",
            LastName = "Bellot",
            Links = new List<Link>
>>>>>>> cdd2da0f
				{
					new Link { Name = "ServiceStack", Href = "http://www.servicestack.net", Labels = {"REST","JSON","XML"} },
					new Link { Name = "AjaxStack", Href = "http://www.ajaxstack.com", Labels = {"HTML5", "AJAX", "SPA"} },
				},
<<<<<<< HEAD
		};


		[Test]
		public void Can_Render_MarkdownPage()
		{
			var dynamicPage = new MarkdownPage(markdownFormat, dynamicPageContent, "DynamicTpl", dynamicPageContent);
			dynamicPage.Compile();

			Assert.That(dynamicPage.HtmlBlocks.Length, Is.EqualTo(9));

			var expectedHtml = markdownFormat.Transform(dynamicPageContent)
				.Replace("@Model.FirstName", person.FirstName)
				.Replace("@Model.LastName", person.LastName);

			var templateOutput = dynamicPage.RenderToHtml(templateArgs);

			Console.WriteLine("Template Output: " + templateOutput);

			Assert.That(templateOutput, Is.EqualTo(expectedHtml));
		}

		[Test]
		public void Can_Render_MarkdownPage_with_foreach()
		{
			var dynamicPage = new MarkdownPage(markdownFormat,
				dynamicListPagePath, "DynamicListTpl", dynamicListPageContent);
			dynamicPage.Compile();

			Assert.That(dynamicPage.HtmlBlocks.Length, Is.EqualTo(11));

			var expectedMarkdown = dynamicListPageContent
				.Replace("@Model.FirstName", person.FirstName)
				.Replace("@Model.LastName", person.LastName);

			var foreachLinks = "  - ServiceStack - http://www.servicestack.net\r\n"
							 + "  - AjaxStack - http://www.ajaxstack.com\r\n";

			expectedMarkdown = expectedMarkdown.ReplaceForeach(foreachLinks);

			var expectedHtml = markdownFormat.Transform(expectedMarkdown);

			Console.WriteLine("ExpectedHtml: " + expectedHtml);

			var templateOutput = dynamicPage.RenderToHtml(templateArgs);

			Console.WriteLine("Template Output: " + templateOutput);

			Assert.That(templateOutput, Is.EqualTo(expectedHtml));
		}

		[Test]
		public void Can_Render_MarkdownPage_with_IF_statement()
		{
			var template = @"# Dynamic If Markdown Template
=======
        };


        [Test]
        public void Can_Render_MarkdownPage()
        {
            var dynamicPage = new MarkdownPage(markdownFormat, dynamicPageContent, "DynamicTpl", dynamicPageContent);
            dynamicPage.Compile();

            Assert.That(dynamicPage.HtmlBlocks.Length, Is.EqualTo(9));

            var expectedHtml = markdownFormat.Transform(dynamicPageContent)
                .Replace("@Model.FirstName", person.FirstName)
                .Replace("@Model.LastName", person.LastName);

            var templateOutput = dynamicPage.RenderToHtml(templateArgs);

            Console.WriteLine("Template Output: " + templateOutput);

            Assert.That(templateOutput, Is.EqualTo(expectedHtml));
        }

        [Test]
        public void Can_Render_MarkdownPage_with_foreach()
        {
            var dynamicPage = new MarkdownPage(markdownFormat,
                dynamicListPagePath, "DynamicListTpl", dynamicListPageContent);
            dynamicPage.Compile();

            Assert.That(dynamicPage.HtmlBlocks.Length, Is.EqualTo(11));

            var expectedMarkdown = dynamicListPageContent
                .Replace("@Model.FirstName", person.FirstName)
                .Replace("@Model.LastName", person.LastName);

            var foreachLinks = "  - ServiceStack - http://www.servicestack.net\r\n"
                             + "  - AjaxStack - http://www.ajaxstack.com\r\n";

            expectedMarkdown = expectedMarkdown.ReplaceForeach(foreachLinks);

            var expectedHtml = markdownFormat.Transform(expectedMarkdown);

            Console.WriteLine("ExpectedHtml: " + expectedHtml);

            var templateOutput = dynamicPage.RenderToHtml(templateArgs);

            Console.WriteLine("Template Output: " + templateOutput);

            Assert.That(templateOutput, Is.EqualTo(expectedHtml));
        }

        [Test]
        public void Can_Render_MarkdownPage_with_IF_statement()
        {
            var template = @"# Dynamic If Markdown Template
>>>>>>> cdd2da0f

Hello @Model.FirstName,

@if (Model.FirstName == ""Bellot"") {
  * @Model.FirstName
}
@if (Model.LastName == ""Bellot"") {
  * @Model.LastName
}

### heading 3";

<<<<<<< HEAD
			var expected = @"# Dynamic If Markdown Template
=======
            var expected = @"# Dynamic If Markdown Template
>>>>>>> cdd2da0f

Hello Demis,

  * Bellot

### heading 3";

<<<<<<< HEAD
			var expectedHtml = markdownFormat.Transform(expected);

			var dynamicPage = new MarkdownPage(markdownFormat, "/path/to/tpl", "DynamicIfTpl", template);
			dynamicPage.Compile();

			var templateOutput = dynamicPage.RenderToHtml(templateArgs);

			Console.WriteLine(templateOutput);
			Assert.That(templateOutput, Is.EqualTo(expectedHtml));
		}

		[Test]
		public void Can_Render_Markdown_with_Nested_Statements()
		{
			var template = @"# @Model.FirstName Dynamic Nested Markdown Template
=======
            var expectedHtml = markdownFormat.Transform(expected);

            var dynamicPage = new MarkdownPage(markdownFormat, "/path/to/tpl", "DynamicIfTpl", template);
            dynamicPage.Compile();

            var templateOutput = dynamicPage.RenderToHtml(templateArgs);

            Console.WriteLine(templateOutput);
            Assert.That(templateOutput, Is.EqualTo(expectedHtml));
        }

        [Test]
        public void Can_Render_Markdown_with_Nested_Statements()
        {
            var template = @"# @Model.FirstName Dynamic Nested Markdown Template
>>>>>>> cdd2da0f

# heading 1

@foreach (var link in Model.Links) {
  @if (link.Name == ""AjaxStack"") {
  - @link.Name - @link.Href
  }
}

@if (Model.Links.Count == 2) {
## Haz 2 links

  @foreach (var link in Model.Links) {
  - @link.Name - @link.Href
    @foreach (var label in link.Labels) { 
    - @label
	}
  }
}

<<<<<<< HEAD
### heading 3";

			var expected = @"# Demis Dynamic Nested Markdown Template
=======
### heading 3".NormalizeNewLines();

            var expected = @"# Demis Dynamic Nested Markdown Template
>>>>>>> cdd2da0f

# heading 1

  - AjaxStack - http://www.ajaxstack.com

## Haz 2 links

  - ServiceStack - http://www.servicestack.net
    - REST
    - JSON
    - XML
  - AjaxStack - http://www.ajaxstack.com
    - HTML5
    - AJAX
    - SPA

<<<<<<< HEAD
### heading 3";

			var expectedHtml = markdownFormat.Transform(expected);

			var dynamicPage = new MarkdownPage(markdownFormat, "/path/to/tpl", "DynamicNestedTpl", template);
			dynamicPage.Compile();

			var templateOutput = dynamicPage.RenderToHtml(templateArgs);

			Console.WriteLine(templateOutput);
			Assert.That(templateOutput, Is.EqualTo(expectedHtml));
		}

		public class CustomMarkdownViewBase<T> : MarkdownViewBase<T>
		{
			public MvcHtmlString Table(Person model)
			{
				return new CustomMarkdownViewBase().Table(model);
			}
		}

		public class CustomMarkdownViewBase : MarkdownViewBase
		{
			public MvcHtmlString Table(Person model)
			{
				var sb = new StringBuilder();

				sb.AppendFormat("<table><caption>{0}'s Links</caption>", model.FirstName);
				sb.AppendLine("<thead><tr><th>Name</th><th>Link</th></tr></thead>");
				sb.AppendLine("<tbody>");
				foreach (var link in model.Links)
				{
					sb.AppendFormat("<tr><td>{0}</td><td>{1}</td></tr>", link.Name, link.Href);
				}
				sb.AppendLine("</tbody>");
				sb.AppendLine("</table>");

				return MvcHtmlString.Create(sb.ToString());
			}

			private static string[] MenuItems = new[] { "About Us", "Blog", "Links", "Contact" };

			public void Menu(string selectedId)
			{
				var sb = new StringBuilder();
				sb.Append("<ul>\n");
				foreach (var menuItem in MenuItems)
				{
					var cls = menuItem == selectedId ? " class='selected'" : "";
					sb.AppendFormat("<li><a href='{0}'{1}>{0}</a></li>\n", menuItem, cls);
				}
				sb.Append("</ul>\n");
				ScopeArgs.Add("Menu", MvcHtmlString.Create(sb.ToString()));
			}
		}

		public class CustomMarkdownHelper
		{
			public static CustomMarkdownHelper Instance = new CustomMarkdownHelper();

			public MvcHtmlString InlineBlock(string content, string id)
			{
				return MvcHtmlString.Create(
					"<div id=\"" + id + "\"><div class=\"inner inline-block\">" + content + "</div></div>");
			}
		}

		[Test]
		public void Can_Render_Markdown_with_StaticMethods()
		{
			var headerTemplate = @"## Header Links!
  - [Google](http://google.com)
  - [Bing](http://bing.com)";

			var template = @"## Welcome to Razor!
=======
### heading 3".NormalizeNewLines();

            var expectedHtml = markdownFormat.Transform(expected);

            var dynamicPage = new MarkdownPage(markdownFormat, "/path/to/tpl", "DynamicNestedTpl", template);
            dynamicPage.Compile();

            var templateOutput = dynamicPage.RenderToHtml(templateArgs);

            Console.WriteLine(templateOutput);
            Assert.That(templateOutput, Is.EqualTo(expectedHtml));
        }

        public class CustomMarkdownViewBase<T> : MarkdownViewBase<T>
        {
            public MvcHtmlString Table(Person model)
            {
                return new CustomMarkdownViewBase().Table(model);
            }
        }

        public class CustomMarkdownViewBase : MarkdownViewBase
        {
            public MvcHtmlString Table(Person model)
            {
                var sb = new StringBuilder();

                sb.AppendFormat("<table><caption>{0}'s Links</caption>", model.FirstName);
                sb.AppendLine("<thead><tr><th>Name</th><th>Link</th></tr></thead>");
                sb.AppendLine("<tbody>");
                foreach (var link in model.Links)
                {
                    sb.AppendFormat("<tr><td>{0}</td><td>{1}</td></tr>", link.Name, link.Href);
                }
                sb.AppendLine("</tbody>");
                sb.AppendLine("</table>");

                return MvcHtmlString.Create(sb.ToString());
            }

            private static string[] MenuItems = new[] { "About Us", "Blog", "Links", "Contact" };

            public void Menu(string selectedId)
            {
                var sb = new StringBuilder();
                sb.Append("<ul>\n");
                foreach (var menuItem in MenuItems)
                {
                    var cls = menuItem == selectedId ? " class='selected'" : "";
                    sb.AppendFormat("<li><a href='{0}'{1}>{0}</a></li>\n", menuItem, cls);
                }
                sb.Append("</ul>\n");
                ScopeArgs.Add("Menu", MvcHtmlString.Create(sb.ToString()));
            }
        }

        public class CustomMarkdownHelper
        {
            public static CustomMarkdownHelper Instance = new CustomMarkdownHelper();

            public MvcHtmlString InlineBlock(string content, string id)
            {
                return MvcHtmlString.Create(
                    "<div id=\"" + id + "\"><div class=\"inner inline-block\">" + content + "</div></div>");
            }
        }

        [Test]
        public void Can_Render_Markdown_with_StaticMethods()
        {
            var headerTemplate = @"## Header Links!
  - [Google](http://google.com)
  - [Bing](http://bing.com)";

            var template = @"## Welcome to Razor!
>>>>>>> cdd2da0f

@Html.Partial(""HeaderLinks"", Model)

Hello @Upper(Model.LastName), @Model.FirstName

### Breadcrumbs
@Combine("" / "", Model.FirstName, Model.LastName)

### Menus
@foreach (var link in Model.Links) {
  - @link.Name - @link.Href
  @foreach (var label in link.Labels) { 
    - @label
  }
}

### HTML Table 
@Table(Model)
<<<<<<< HEAD
";
=======
".NormalizeNewLines();
>>>>>>> cdd2da0f

            var expectedHtml = @"<h2>Welcome to Razor!</h2>
<h2>Header Links!</h2>
<ul>
<li><a href=""http://google.com"">Google</a></li>
<li><a href=""http://bing.com"">Bing</a></li>
</ul>
<p>Hello  BELLOT, Demis</p>
<h3>Breadcrumbs</h3>
Demis / Bellot<h3>Menus</h3>
<ul>
<li>
ServiceStack - http://www.servicestack.net
<ul>
<li>REST</li>
<li>JSON</li>
<li>XML</li>
</ul>
</li>
<li>
AjaxStack - http://www.ajaxstack.com
<ul>
<li>HTML5</li>
<li>AJAX</li>
<li>SPA</li>
</ul>
</li>
</ul>
<h3>HTML Table</h3>
<table><caption>Demis's Links</caption><thead><tr><th>Name</th><th>Link</th></tr></thead>
<tbody>
<tr><td>ServiceStack</td><td>http://www.servicestack.net</td></tr><tr><td>AjaxStack</td><td>http://www.ajaxstack.com</td></tr></tbody>
</table>
".NormalizeNewLines();


<<<<<<< HEAD
			markdownFormat.MarkdownBaseType = typeof(CustomMarkdownViewBase);
			markdownFormat.MarkdownGlobalHelpers = new Dictionary<string, Type> 
=======
            markdownFormat.MarkdownBaseType = typeof(CustomMarkdownViewBase);
            markdownFormat.MarkdownGlobalHelpers = new Dictionary<string, Type> 
>>>>>>> cdd2da0f
				{
					{"Ext", typeof(CustomMarkdownHelper)}
				};

            markdownFormat.RegisterMarkdownPage(new MarkdownPage(markdownFormat,
<<<<<<< HEAD
				"/path/to/page", "HeaderLinks", headerTemplate));

			var dynamicPage = new MarkdownPage(markdownFormat, "/path/to/tpl", "DynamicIfTpl", template);
			dynamicPage.Compile();

			var templateOutput = dynamicPage.RenderToHtml(templateArgs);
			templateOutput = templateOutput.Replace("\r\n", "\n");

		    templateOutput.Print();
			Assert.That(templateOutput, Is.EqualTo(expectedHtml));
		}

		[Test]
		public void Can_inherit_from_Generic_view_page_from_model_directive()
		{
			var template = @"@model ServiceStack.ServiceHost.Tests.Formats.TemplateTests+Person
=======
                "/path/to/page", "HeaderLinks", headerTemplate));

            var dynamicPage = new MarkdownPage(markdownFormat, "/path/to/tpl", "DynamicIfTpl", template);
            dynamicPage.Compile();

            var templateOutput = dynamicPage.RenderToHtml(templateArgs);
            templateOutput = templateOutput.Replace("\r\n", "\n");

            templateOutput.Print();
            Assert.That(templateOutput, Is.EqualTo(expectedHtml));
        }

        [Test]
        public void Can_inherit_from_Generic_view_page_from_model_directive()
        {
            var template = @"@model ServiceStack.ServiceHost.Tests.Formats.TemplateTests+Person
>>>>>>> cdd2da0f
# Generic View Page

## Form fields
@Html.LabelFor(m => m.FirstName) @Html.TextBoxFor(m => m.FirstName)
";

            var expectedHtml = @"<h1>Generic View Page</h1>
<h2>Form fields</h2>
<label for=""FirstName"">FirstName</label> <input name=""FirstName"" type=""text"" value=""Demis"" />".NormalizeNewLines();


<<<<<<< HEAD
			var dynamicPage = new MarkdownPage(markdownFormat, "/path/to/tpl", "DynamicModelTpl", template);
			dynamicPage.Compile();

			var templateOutput = dynamicPage.RenderToHtml(templateArgs);
			templateOutput = templateOutput.Replace("\r\n", "\n");

			Assert.That(dynamicPage.ExecutionContext.BaseType, Is.EqualTo(typeof(MarkdownViewBase<>)));

			Console.WriteLine(templateOutput);
			Assert.That(templateOutput, Is.EqualTo(expectedHtml));
		}

		[Test]
		public void Can_inherit_from_CustomViewPage_using_inherits_directive()
		{
			var template = @"@inherits ServiceStack.ServiceHost.Tests.Formats.TemplateTests+CustomMarkdownViewBase<ServiceStack.ServiceHost.Tests.Formats.TemplateTests+Person>
=======
            var dynamicPage = new MarkdownPage(markdownFormat, "/path/to/tpl", "DynamicModelTpl", template);
            dynamicPage.Compile();

            var templateOutput = dynamicPage.RenderToHtml(templateArgs);
            templateOutput = templateOutput.Replace("\r\n", "\n");

            Assert.That(dynamicPage.ExecutionContext.BaseType, Is.EqualTo(typeof(MarkdownViewBase<>)));

            Console.WriteLine(templateOutput);
            Assert.That(templateOutput, Is.EqualTo(expectedHtml));
        }

        [Test]
        public void Can_inherit_from_CustomViewPage_using_inherits_directive()
        {
            var template = @"@inherits ServiceStack.ServiceHost.Tests.Formats.TemplateTests+CustomMarkdownViewBase<ServiceStack.ServiceHost.Tests.Formats.TemplateTests+Person>
>>>>>>> cdd2da0f
# Generic View Page

## Form fields
@Html.LabelFor(m => m.FirstName) @Html.TextBoxFor(m => m.FirstName)

## Person Table
@Table(Model)
";

            var expectedHtml = @"<h1>Generic View Page</h1>
<h2>Form fields</h2>
<label for=""FirstName"">FirstName</label> <input name=""FirstName"" type=""text"" value=""Demis"" /><h2>Person Table</h2>
<table><caption>Demis's Links</caption><thead><tr><th>Name</th><th>Link</th></tr></thead>
<tbody>
<tr><td>ServiceStack</td><td>http://www.servicestack.net</td></tr><tr><td>AjaxStack</td><td>http://www.ajaxstack.com</td></tr></tbody>
</table>
".NormalizeNewLines();


<<<<<<< HEAD
			var dynamicPage = new MarkdownPage(markdownFormat, "/path/to/tpl", "DynamicModelTpl", template);
			dynamicPage.Compile();

			var templateOutput = dynamicPage.RenderToHtml(templateArgs);
			templateOutput = templateOutput.Replace("\r\n", "\n");

			Assert.That(dynamicPage.ExecutionContext.BaseType, Is.EqualTo(typeof(CustomMarkdownViewBase<>)));

			Console.WriteLine(templateOutput);
			Assert.That(templateOutput, Is.EqualTo(expectedHtml));
		}

		[Test]
		public void Can_Render_MarkdownPage_with_external_helper()
		{
			var template = @"# View Page with Custom Helper
=======
            var dynamicPage = new MarkdownPage(markdownFormat, "/path/to/tpl", "DynamicModelTpl", template);
            dynamicPage.Compile();

            var templateOutput = dynamicPage.RenderToHtml(templateArgs);
            templateOutput = templateOutput.Replace("\r\n", "\n");

            Assert.That(dynamicPage.ExecutionContext.BaseType, Is.EqualTo(typeof(CustomMarkdownViewBase<>)));

            Console.WriteLine(templateOutput);
            Assert.That(templateOutput, Is.EqualTo(expectedHtml));
        }

        [Test]
        public void Can_Render_MarkdownPage_with_external_helper()
        {
            var template = @"# View Page with Custom Helper
>>>>>>> cdd2da0f

## External Helper 
![inline-img](path/to/img)
@Ext.InlineBlock(Model.FirstName, ""first-name"")
";

            var expectedHtml = @"<h1>View Page with Custom Helper</h1>
<h2>External Helper</h2>
<p><img src=""path/to/img"" alt=""inline-img"" />
 <div id=""first-name""><div class=""inner inline-block"">Demis</div></div>".NormalizeNewLines();


<<<<<<< HEAD
			markdownFormat.MarkdownGlobalHelpers.Add("Ext", typeof(CustomMarkdownHelper));
			var dynamicPage = new MarkdownPage(markdownFormat, "/path/to/tpl", "DynamicModelTpl", template);
			dynamicPage.Compile();

			var templateOutput = dynamicPage.RenderToHtml(templateArgs);
			templateOutput = templateOutput.Replace("\r\n", "\n");

			Assert.That(dynamicPage.ExecutionContext.BaseType, Is.EqualTo(typeof(MarkdownViewBase)));

			Console.WriteLine(templateOutput);
			Assert.That(templateOutput, Is.EqualTo(expectedHtml));
		}

		[Test]
		public void Can_Render_MarkdownPage_with_external_helper_using_helper_directive()
		{
			var template = @"@helper Ext: ServiceStack.ServiceHost.Tests.Formats.TemplateTests+CustomMarkdownHelper
=======
            markdownFormat.MarkdownGlobalHelpers.Add("Ext", typeof(CustomMarkdownHelper));
            var dynamicPage = new MarkdownPage(markdownFormat, "/path/to/tpl", "DynamicModelTpl", template);
            dynamicPage.Compile();

            var templateOutput = dynamicPage.RenderToHtml(templateArgs);
            templateOutput = templateOutput.Replace("\r\n", "\n");

            Assert.That(dynamicPage.ExecutionContext.BaseType, Is.EqualTo(typeof(MarkdownViewBase)));

            Console.WriteLine(templateOutput);
            Assert.That(templateOutput, Is.EqualTo(expectedHtml));
        }

        [Test]
        public void Can_Render_MarkdownPage_with_external_helper_using_helper_directive()
        {
            var template = @"@helper Ext: ServiceStack.ServiceHost.Tests.Formats.TemplateTests+CustomMarkdownHelper
>>>>>>> cdd2da0f
# View Page with Custom Helper

## External Helper 
![inline-img](path/to/img)
@Ext.InlineBlock(Model.FirstName, ""first-name"")
";

<<<<<<< HEAD
			var expectedHtml = @"<h1>View Page with Custom Helper</h1>
=======
            var expectedHtml = @"<h1>View Page with Custom Helper</h1>
>>>>>>> cdd2da0f
<h2>External Helper</h2>
<p><img src=""path/to/img"" alt=""inline-img"" />
 <div id=""first-name""><div class=""inner inline-block"">Demis</div></div>".NormalizeNewLines();


<<<<<<< HEAD
			var dynamicPage = new MarkdownPage(markdownFormat, "/path/to/tpl", "DynamicModelTpl", template);
			dynamicPage.Compile();

			var templateOutput = dynamicPage.RenderToHtml(templateArgs);
			templateOutput = templateOutput.Replace("\r\n", "\n");

			Assert.That(dynamicPage.ExecutionContext.BaseType, Is.EqualTo(typeof(MarkdownViewBase)));

			Console.WriteLine(templateOutput);
			Assert.That(templateOutput, Is.EqualTo(expectedHtml));
		}

		[Test]
		public void Can_Render_page_to_Markdown_only()
		{
			var headerTemplate = @"## Header Links!
=======
            var dynamicPage = new MarkdownPage(markdownFormat, "/path/to/tpl", "DynamicModelTpl", template);
            dynamicPage.Compile();

            var templateOutput = dynamicPage.RenderToHtml(templateArgs);
            templateOutput = templateOutput.Replace("\r\n", "\n");

            Assert.That(dynamicPage.ExecutionContext.BaseType, Is.EqualTo(typeof(MarkdownViewBase)));

            Console.WriteLine(templateOutput);
            Assert.That(templateOutput, Is.EqualTo(expectedHtml));
        }

        [Test]
        public void Can_Render_page_to_Markdown_only()
        {
            var headerTemplate = @"## Header Links!
>>>>>>> cdd2da0f
  - [Google](http://google.com)
  - [Bing](http://bing.com)
";

<<<<<<< HEAD
			var template = @"## Welcome to Razor!
=======
            var template = @"## Welcome to Razor!
>>>>>>> cdd2da0f

@Html.Partial(""HeaderLinks"", Model)

Hello @Upper(Model.LastName), @Model.FirstName

### Breadcrumbs
@Combine("" / "", Model.FirstName, Model.LastName)


### Menus
@foreach (var link in Model.Links) {
  - @link.Name - @link.Href
  @foreach (var label in link.Labels) { 
    - @label
  }
<<<<<<< HEAD
}";
			var expectedHtml = @"## Welcome to Razor!
=======
}".NormalizeNewLines();
            var expectedHtml = @"## Welcome to Razor!
>>>>>>> cdd2da0f

 ## Header Links!
  - [Google](http://google.com)
  - [Bing](http://bing.com)

Hello  BELLOT, Demis

### Breadcrumbs
 Demis / Bellot

### Menus
  - ServiceStack - http://www.servicestack.net
    - REST
    - JSON
    - XML
  - AjaxStack - http://www.ajaxstack.com
    - HTML5
    - AJAX
    - SPA
<<<<<<< HEAD
".Replace("\r\n", "\n");

			markdownFormat.RegisterMarkdownPage(new MarkdownPage(markdownFormat,
				"/path/to/page", "HeaderLinks", headerTemplate));

			var dynamicPage = new MarkdownPage(markdownFormat, "/path/to/tpl", "DynamicModelTpl", template);
			dynamicPage.Compile();

			var templateOutput = dynamicPage.RenderToMarkdown(templateArgs);
			templateOutput = templateOutput.Replace("\r\n", "\n");

			Assert.That(dynamicPage.ExecutionContext.BaseType, Is.EqualTo(typeof(MarkdownViewBase)));

			Console.WriteLine(templateOutput);
			Assert.That(templateOutput, Is.EqualTo(expectedHtml));
		}


		[Test]
		public void Can_Render_Markdown_with_variable_statements()
		{
			var template = @"## Welcome to Razor!
=======
".NormalizeNewLines();

            markdownFormat.RegisterMarkdownPage(new MarkdownPage(markdownFormat,
                "/path/to/page", "HeaderLinks", headerTemplate));

            var dynamicPage = new MarkdownPage(markdownFormat, "/path/to/tpl", "DynamicModelTpl", template);
            dynamicPage.Compile();

            var templateOutput = dynamicPage.RenderToMarkdown(templateArgs);
            templateOutput = templateOutput.Replace("\r\n", "\n");

            Assert.That(dynamicPage.ExecutionContext.BaseType, Is.EqualTo(typeof(MarkdownViewBase)));

            Console.WriteLine(templateOutput);
            Assert.That(templateOutput, Is.EqualTo(expectedHtml));
        }


        [Test]
        public void Can_Render_Markdown_with_variable_statements()
        {
            var template = @"## Welcome to Razor!
>>>>>>> cdd2da0f

@var lastName = Model.LastName;

Hello @Upper(lastName), @Model.FirstName


### Breadcrumbs
@Combine("" / "", Model.FirstName, lastName)

@var links = Model.Links

### Menus
@foreach (var link in links) {
  - @link.Name - @link.Href
  @var labels = link.Labels
  @foreach (var label in labels) { 
    - @label
  }
<<<<<<< HEAD
}";
			var expectedHtml = @"## Welcome to Razor!
=======
}".NormalizeNewLines();
            var expectedHtml = @"## Welcome to Razor!
>>>>>>> cdd2da0f


Hello  BELLOT, Demis


### Breadcrumbs
 Demis / Bellot

### Menus
  - ServiceStack - http://www.servicestack.net
    - REST
    - JSON
    - XML
  - AjaxStack - http://www.ajaxstack.com
    - HTML5
    - AJAX
    - SPA
<<<<<<< HEAD
".Replace("\r\n", "\n");

			var dynamicPage = new MarkdownPage(markdownFormat, "/path/to/tpl", "DynamicModelTpl", template);
			dynamicPage.Compile();

			var templateOutput = dynamicPage.RenderToMarkdown(templateArgs);
			templateOutput = templateOutput.Replace("\r\n", "\n");

			Assert.That(dynamicPage.ExecutionContext.BaseType, Is.EqualTo(typeof(MarkdownViewBase)));

			Console.WriteLine(templateOutput);
			Assert.That(templateOutput, Is.EqualTo(expectedHtml));
		}

		[Test]
		public void Can_Render_MarkdownPage_with_comments()
		{
			var template = @"# Dynamic If Markdown Template
=======
".NormalizeNewLines();

            var dynamicPage = new MarkdownPage(markdownFormat, "/path/to/tpl", "DynamicModelTpl", template);
            dynamicPage.Compile();

            var templateOutput = dynamicPage.RenderToMarkdown(templateArgs);
            templateOutput = templateOutput.Replace("\r\n", "\n");

            Assert.That(dynamicPage.ExecutionContext.BaseType, Is.EqualTo(typeof(MarkdownViewBase)));

            Console.WriteLine(templateOutput);
            Assert.That(templateOutput, Is.EqualTo(expectedHtml));
        }

        [Test]
        public void Can_Render_MarkdownPage_with_comments()
        {
            var template = @"# Dynamic If Markdown Template
>>>>>>> cdd2da0f
Hello @Model.FirstName,

@if (Model.FirstName == ""Bellot"") {
  * @Model.FirstName
}
@*
@if (Model.LastName == ""Bellot"") {
  * @Model.LastName
}
*@

@*
Plain text in a comment
*@

### heading 3";

            var expectedHtml = @"<h1>Dynamic If Markdown Template</h1>
<p>Hello Demis,</p>
<h3>heading 3</h3>
".NormalizeNewLines();

<<<<<<< HEAD
			var dynamicPage = new MarkdownPage(markdownFormat, "/path/to/tpl", "DynamicIfTpl", template);
			dynamicPage.Compile();

			var templateOutput = dynamicPage.RenderToHtml(templateArgs);

			Console.WriteLine(templateOutput);
			Assert.That(templateOutput, Is.EqualTo(expectedHtml));
		}

		[Test]
		public void Can_Render_MarkdownPage_with_unmatching_escaped_braces()
		{
			var template = @"# Dynamic If Markdown Template 
=======
            var dynamicPage = new MarkdownPage(markdownFormat, "/path/to/tpl", "DynamicIfTpl", template);
            dynamicPage.Compile();

            var templateOutput = dynamicPage.RenderToHtml(templateArgs);

            Console.WriteLine(templateOutput);
            Assert.That(templateOutput, Is.EqualTo(expectedHtml));
        }

        [Test]
        public void Can_Render_MarkdownPage_with_unmatching_escaped_braces()
        {
            var template = @"# Dynamic If Markdown Template 
>>>>>>> cdd2da0f
Hello @Model.FirstName, { -- unmatched, leave unescaped outside statement

{ -- inside matching braces, outside statement -- }

@if (Model.LastName == ""Bellot"") {
  * @Model.LastName

{{ -- inside matching braces, escape inside statement -- }}

{{ -- unmatched

}

### heading 3";

            var expectedHtml = @"<h1>Dynamic If Markdown Template</h1>
<p>Hello Demis, { -- unmatched, leave unescaped outside statement</p>
<p>{ -- inside matching braces, outside statement -- }</p>
<ul>
<li>Bellot</li>
</ul>
<p>{ -- inside matching braces, escape inside statement -- }</p>
<p>{ -- unmatched</p>
<h3>heading 3</h3>
".NormalizeNewLines();

<<<<<<< HEAD
			var dynamicPage = new MarkdownPage(markdownFormat, "/path/to/tpl", "DynamicIfTpl", template);
			dynamicPage.Compile();

			var templateOutput = dynamicPage.RenderToHtml(templateArgs);

			Console.WriteLine(templateOutput);
			Assert.That(templateOutput, Is.EqualTo(expectedHtml));
		}

		[Test]
		public void Can_capture_Section_statements_and_store_them_in_scopeargs()
		{
			var template = @"## Welcome to Razor!
=======
            var dynamicPage = new MarkdownPage(markdownFormat, "/path/to/tpl", "DynamicIfTpl", template);
            dynamicPage.Compile();

            var templateOutput = dynamicPage.RenderToHtml(templateArgs);

            Console.WriteLine(templateOutput);
            Assert.That(templateOutput, Is.EqualTo(expectedHtml));
        }

        [Test]
        public void Can_capture_Section_statements_and_store_them_in_scopeargs()
        {
            var template = @"## Welcome to Razor!
>>>>>>> cdd2da0f

@var lastName = Model.LastName;
@section Salutations {
Hello @Upper(lastName), @Model.FirstName
}

@section Breadcrumbs {
### Breadcrumbs
@Combine("" / "", Model.FirstName, lastName)
}

@var links = Model.Links
@section Menus {
### Menus
@foreach (var link in links) {
  - @link.Name - @link.Href
  @var labels = link.Labels
  @foreach (var label in labels) { 
    - @label
  }
}
}

## Captured Sections

<div id='breadcrumbs'>@Breadcrumbs</div>

@Menus

## Salutations
<<<<<<< HEAD
@Salutations";

			var expectedHtml = @"<h2>Welcome to Razor!</h2>
=======
@Salutations".NormalizeNewLines();

            var expectedHtml = @"<h2>Welcome to Razor!</h2>
>>>>>>> cdd2da0f
<h2>Captured Sections</h2>
<div id='breadcrumbs'><h3>Breadcrumbs</h3>
<p>Demis / Bellot</p>
</div>
<p><h3>Menus</h3>
<ul>
<li>
ServiceStack - http://www.servicestack.net
<ul>
<li>REST</li>
<li>JSON</li>
<li>XML</li>
</ul>
</li>
<li>
AjaxStack - http://www.ajaxstack.com
<ul>
<li>HTML5</li>
<li>AJAX</li>
<li>SPA</li>
</ul>
</li>
</ul>
</p>
<h2>Salutations</h2>
<p><p>Hello  BELLOT, Demis</p>
</p>
".NormalizeNewLines();

<<<<<<< HEAD
			var dynamicPage = new MarkdownPage(markdownFormat, "/path/to/tpl", "DynamicModelTpl", template);
			dynamicPage.Compile();

			var templateOutput = dynamicPage.RenderToHtml(templateArgs);
			templateOutput = templateOutput.Replace("\r\n", "\n");

			Assert.That(dynamicPage.ExecutionContext.BaseType, Is.EqualTo(typeof(MarkdownViewBase)));

			Console.WriteLine(templateOutput);

			Assert.That(templateArgs["Salutations"].ToString(), Is.EqualTo("<p>Hello  BELLOT, Demis</p>\n"));
			Assert.That(templateOutput, Is.EqualTo(expectedHtml));
		}

		[Test]
		public void Can_Render_Template_with_section_and_variable_placeholders()
		{
			var template = @"## Welcome to Razor!
=======
            var dynamicPage = new MarkdownPage(markdownFormat, "/path/to/tpl", "DynamicModelTpl", template);
            dynamicPage.Compile();

            var templateOutput = dynamicPage.RenderToHtml(templateArgs);
            templateOutput = templateOutput.Replace("\r\n", "\n");

            Assert.That(dynamicPage.ExecutionContext.BaseType, Is.EqualTo(typeof(MarkdownViewBase)));

            Console.WriteLine(templateOutput);

            Assert.That(templateArgs["Salutations"].ToString(), Is.EqualTo("<p>Hello  BELLOT, Demis</p>\n"));
            Assert.That(templateOutput, Is.EqualTo(expectedHtml));
        }

        [Test]
        public void Can_Render_Template_with_section_and_variable_placeholders()
        {
            var template = @"## Welcome to Razor!
>>>>>>> cdd2da0f

@var lastName = Model.LastName;

Hello @Upper(lastName), @Model.FirstName,

@section Breadcrumbs {
### Breadcrumbs
@Combine("" / "", Model.FirstName, lastName)
}

@section Menus {
### Menus
@foreach (var link in Model.Links) {
  - @link.Name - @link.Href
  @var labels = link.Labels
  @foreach (var label in labels) { 
    - @label
  }
}
<<<<<<< HEAD
}";

			var websiteTemplate = @"<!doctype html>
=======
}".NormalizeNewLines();

            var websiteTemplate = @"<!doctype html>
>>>>>>> cdd2da0f
<html lang=""en-us"">
<head>
    <title><!--@lastName--> page</title>
</head>
<body>

    <header>
        <!--@Menus-->
    </header>

    <h1>Website Template</h1>

    <div id=""content""><!--@Body--></div>

    <footer>
        <!--@Breadcrumbs-->
    </footer>

</body>
<<<<<<< HEAD
</html>";
=======
</html>".NormalizeNewLines();
>>>>>>> cdd2da0f

            var expectedHtml = @"<!doctype html>
<html lang=""en-us"">
<head>
    <title>Bellot page</title>
</head>
<body>

    <header>
        <h3>Menus</h3>
<ul>
<li>
ServiceStack - http://www.servicestack.net
<ul>
<li>REST</li>
<li>JSON</li>
<li>XML</li>
</ul>
</li>
<li>
AjaxStack - http://www.ajaxstack.com
<ul>
<li>HTML5</li>
<li>AJAX</li>
<li>SPA</li>
</ul>
</li>
</ul>

    </header>

    <h1>Website Template</h1>

    <div id=""content""><h2>Welcome to Razor!</h2>
<p>Hello  BELLOT, Demis,</p>
</div>

    <footer>
        <h3>Breadcrumbs</h3>
<p>Demis / Bellot</p>

    </footer>

</body>
</html>".NormalizeNewLines();

            markdownFormat.AddFileAndTemplate("websiteTemplate", websiteTemplate);

<<<<<<< HEAD
			markdownFormat.AddPage(
				new MarkdownPage(markdownFormat, "/path/to/page-tpl", "DynamicModelTpl", template) {
                    Template = "websiteTemplate"
				});

			var templateOutput = markdownFormat.RenderDynamicPageHtml("DynamicModelTpl", person);
			templateOutput = templateOutput.Replace("\r\n", "\n");

			Console.WriteLine(templateOutput);

			Assert.That(templateOutput, Is.EqualTo(expectedHtml));
		}

		[Test]
		public void Can_Render_Static_ContentPage_that_populates_variable_and_displayed_on_website_template()
		{

			var websiteTemplate = @"<!doctype html>
=======
            markdownFormat.AddPage(
                new MarkdownPage(markdownFormat, "/path/to/page-tpl", "DynamicModelTpl", template) {
                    Template = "websiteTemplate"
                });

            var templateOutput = markdownFormat.RenderDynamicPageHtml("DynamicModelTpl", person);
            templateOutput = templateOutput.Replace("\r\n", "\n");

            Console.WriteLine(templateOutput);

            Assert.That(templateOutput, Is.EqualTo(expectedHtml));
        }

        [Test]
        public void Can_Render_Static_ContentPage_that_populates_variable_and_displayed_on_website_template()
        {

            var websiteTemplate = @"<!doctype html>
>>>>>>> cdd2da0f
<html lang=""en-us"">
<head>
    <title>Static page</title>
</head>
<body>
    <header>
      <!--@Header-->
    </header>

    <div id='menus'>
        <!--@Menu-->
    </div>

    <h1>Website Template</h1>

    <div id=""content""><!--@Body--></div>

</body>
</html>".NormalizeNewLines();

<<<<<<< HEAD
			var template = @"# Static Markdown Template
=======
            var template = @"# Static Markdown Template
>>>>>>> cdd2da0f
@Menu(""Links"")

@section Header {
### Static Page Title  
}

### heading 3
paragraph";

<<<<<<< HEAD
			var expectedHtml = @"<!doctype html>
=======
            var expectedHtml = @"<!doctype html>
>>>>>>> cdd2da0f
<html lang=""en-us"">
<head>
    <title>Static page</title>
</head>
<body>
    <header>
      <h3>Static Page Title</h3>

    </header>

    <div id='menus'>
        <ul>
<li><a href='About Us'>About Us</a></li>
<li><a href='Blog'>Blog</a></li>
<li><a href='Links' class='selected'>Links</a></li>
<li><a href='Contact'>Contact</a></li>
</ul>

    </div>

    <h1>Website Template</h1>

    <div id=""content""><h1>Static Markdown Template</h1>
<h3>heading 3</h3>
<p>paragraph</p>
</div>

</body>
</html>".NormalizeNewLines();

<<<<<<< HEAD
			markdownFormat.MarkdownBaseType = typeof(CustomMarkdownViewBase);

            markdownFormat.AddFileAndTemplate("websiteTemplate", websiteTemplate);

			markdownFormat.RegisterMarkdownPage(
				new MarkdownPage(markdownFormat, "pagetpl", "StaticTpl", template, MarkdownPageType.ContentPage) {
                    Template = "websiteTemplate"
				});

			var templateOutput = markdownFormat.RenderStaticPage("pagetpl", true);

			Console.WriteLine(templateOutput);
			Assert.That(templateOutput, Is.EqualTo(expectedHtml));
		}

	}
=======
            markdownFormat.MarkdownBaseType = typeof(CustomMarkdownViewBase);

            markdownFormat.AddFileAndTemplate("websiteTemplate", websiteTemplate);

            markdownFormat.RegisterMarkdownPage(
                new MarkdownPage(markdownFormat, "pagetpl", "StaticTpl", template, MarkdownPageType.ContentPage) {
                    Template = "websiteTemplate"
                });

            var templateOutput = markdownFormat.RenderStaticPage("pagetpl", true);

            Console.WriteLine(templateOutput);
            Assert.That(templateOutput, Is.EqualTo(expectedHtml));
        }

    }
>>>>>>> cdd2da0f
}<|MERGE_RESOLUTION|>--- conflicted
+++ resolved
@@ -15,84 +15,6 @@
 
 namespace ServiceStack.ServiceHost.Tests.Formats
 {
-<<<<<<< HEAD
-	[TestFixture]
-	public class TemplateTests
-	{
-		string staticTemplatePath;
-		string staticTemplateContent;
-		string dynamicPagePath;
-		string dynamicPageContent;
-		string dynamicListPagePath;
-		string dynamicListPageContent;
-
-		private MarkdownFormat markdownFormat;
-		Dictionary<string, object> templateArgs;
-
-		[TestFixtureSetUp]
-		public void TestFixtureSetUp()
-		{
-			staticTemplatePath = "~/Views/Shared/_Layout.shtml".MapProjectPath();
-			staticTemplateContent = File.ReadAllText(staticTemplatePath);
-
-			dynamicPagePath = "~/Views/Template/DynamicTpl.md".MapProjectPath();
-			dynamicPageContent = File.ReadAllText(dynamicPagePath);
-
-			dynamicListPagePath = "~/Views/Template/DynamicListTpl.md".MapProjectPath();
-			dynamicListPageContent = File.ReadAllText(dynamicListPagePath);
-		}
-
-		[SetUp]
-		public void OnBeforeEachTest()
-		{
-			markdownFormat = new MarkdownFormat {
-			    VirtualPathProvider = new InMemoryVirtualPathProvider(new BasicAppHost())
-            };
-			templateArgs = new Dictionary<string, object> { { MarkdownPage.ModelName, person } };
-		}
-
-		[Test]
-		public void Can_Render_MarkdownTemplate()
-		{
-			var template = new MarkdownTemplate(staticTemplatePath, "default", staticTemplateContent);
-			template.Prepare();
-
-			Assert.That(template.TextBlocks.Length, Is.EqualTo(2));
-
-			const string mockResponse = "[Replaced with Template]";
-			var expectedHtml = staticTemplateContent.ReplaceFirst(MarkdownFormat.TemplatePlaceHolder, mockResponse);
-
-			var mockArgs = new Dictionary<string, object> { { MarkdownTemplate.BodyPlaceHolder, mockResponse } };
-			var templateOutput = template.RenderToString(mockArgs);
-
-			Console.WriteLine("Template Output: " + templateOutput);
-
-			Assert.That(templateOutput, Is.EqualTo(expectedHtml));
-		}
-
-		public class Person
-		{
-			public string FirstName { get; set; }
-			public string LastName { get; set; }
-			public List<Link> Links { get; set; }
-		}
-
-		public class Link
-		{
-			public Link()
-			{
-				this.Labels = new List<string>();
-			}
-			public string Name { get; set; }
-			public string Href { get; set; }
-			public List<string> Labels { get; set; }
-		}
-
-		Person person = new Person {
-			FirstName = "Demis",
-			LastName = "Bellot",
-			Links = new List<Link>
-=======
     [TestFixture]
     public class TemplateTests
     {
@@ -169,68 +91,10 @@
             FirstName = "Demis",
             LastName = "Bellot",
             Links = new List<Link>
->>>>>>> cdd2da0f
 				{
 					new Link { Name = "ServiceStack", Href = "http://www.servicestack.net", Labels = {"REST","JSON","XML"} },
 					new Link { Name = "AjaxStack", Href = "http://www.ajaxstack.com", Labels = {"HTML5", "AJAX", "SPA"} },
 				},
-<<<<<<< HEAD
-		};
-
-
-		[Test]
-		public void Can_Render_MarkdownPage()
-		{
-			var dynamicPage = new MarkdownPage(markdownFormat, dynamicPageContent, "DynamicTpl", dynamicPageContent);
-			dynamicPage.Compile();
-
-			Assert.That(dynamicPage.HtmlBlocks.Length, Is.EqualTo(9));
-
-			var expectedHtml = markdownFormat.Transform(dynamicPageContent)
-				.Replace("@Model.FirstName", person.FirstName)
-				.Replace("@Model.LastName", person.LastName);
-
-			var templateOutput = dynamicPage.RenderToHtml(templateArgs);
-
-			Console.WriteLine("Template Output: " + templateOutput);
-
-			Assert.That(templateOutput, Is.EqualTo(expectedHtml));
-		}
-
-		[Test]
-		public void Can_Render_MarkdownPage_with_foreach()
-		{
-			var dynamicPage = new MarkdownPage(markdownFormat,
-				dynamicListPagePath, "DynamicListTpl", dynamicListPageContent);
-			dynamicPage.Compile();
-
-			Assert.That(dynamicPage.HtmlBlocks.Length, Is.EqualTo(11));
-
-			var expectedMarkdown = dynamicListPageContent
-				.Replace("@Model.FirstName", person.FirstName)
-				.Replace("@Model.LastName", person.LastName);
-
-			var foreachLinks = "  - ServiceStack - http://www.servicestack.net\r\n"
-							 + "  - AjaxStack - http://www.ajaxstack.com\r\n";
-
-			expectedMarkdown = expectedMarkdown.ReplaceForeach(foreachLinks);
-
-			var expectedHtml = markdownFormat.Transform(expectedMarkdown);
-
-			Console.WriteLine("ExpectedHtml: " + expectedHtml);
-
-			var templateOutput = dynamicPage.RenderToHtml(templateArgs);
-
-			Console.WriteLine("Template Output: " + templateOutput);
-
-			Assert.That(templateOutput, Is.EqualTo(expectedHtml));
-		}
-
-		[Test]
-		public void Can_Render_MarkdownPage_with_IF_statement()
-		{
-			var template = @"# Dynamic If Markdown Template
-=======
         };
 
 
@@ -286,7 +150,6 @@
         public void Can_Render_MarkdownPage_with_IF_statement()
         {
             var template = @"# Dynamic If Markdown Template
->>>>>>> cdd2da0f
 
 Hello @Model.FirstName,
 
@@ -299,11 +162,7 @@
 
 ### heading 3";
 
-<<<<<<< HEAD
-			var expected = @"# Dynamic If Markdown Template
-=======
             var expected = @"# Dynamic If Markdown Template
->>>>>>> cdd2da0f
 
 Hello Demis,
 
@@ -311,23 +170,6 @@
 
 ### heading 3";
 
-<<<<<<< HEAD
-			var expectedHtml = markdownFormat.Transform(expected);
-
-			var dynamicPage = new MarkdownPage(markdownFormat, "/path/to/tpl", "DynamicIfTpl", template);
-			dynamicPage.Compile();
-
-			var templateOutput = dynamicPage.RenderToHtml(templateArgs);
-
-			Console.WriteLine(templateOutput);
-			Assert.That(templateOutput, Is.EqualTo(expectedHtml));
-		}
-
-		[Test]
-		public void Can_Render_Markdown_with_Nested_Statements()
-		{
-			var template = @"# @Model.FirstName Dynamic Nested Markdown Template
-=======
             var expectedHtml = markdownFormat.Transform(expected);
 
             var dynamicPage = new MarkdownPage(markdownFormat, "/path/to/tpl", "DynamicIfTpl", template);
@@ -343,7 +185,6 @@
         public void Can_Render_Markdown_with_Nested_Statements()
         {
             var template = @"# @Model.FirstName Dynamic Nested Markdown Template
->>>>>>> cdd2da0f
 
 # heading 1
 
@@ -364,15 +205,9 @@
   }
 }
 
-<<<<<<< HEAD
-### heading 3";
-
-			var expected = @"# Demis Dynamic Nested Markdown Template
-=======
 ### heading 3".NormalizeNewLines();
 
             var expected = @"# Demis Dynamic Nested Markdown Template
->>>>>>> cdd2da0f
 
 # heading 1
 
@@ -389,83 +224,6 @@
     - AJAX
     - SPA
 
-<<<<<<< HEAD
-### heading 3";
-
-			var expectedHtml = markdownFormat.Transform(expected);
-
-			var dynamicPage = new MarkdownPage(markdownFormat, "/path/to/tpl", "DynamicNestedTpl", template);
-			dynamicPage.Compile();
-
-			var templateOutput = dynamicPage.RenderToHtml(templateArgs);
-
-			Console.WriteLine(templateOutput);
-			Assert.That(templateOutput, Is.EqualTo(expectedHtml));
-		}
-
-		public class CustomMarkdownViewBase<T> : MarkdownViewBase<T>
-		{
-			public MvcHtmlString Table(Person model)
-			{
-				return new CustomMarkdownViewBase().Table(model);
-			}
-		}
-
-		public class CustomMarkdownViewBase : MarkdownViewBase
-		{
-			public MvcHtmlString Table(Person model)
-			{
-				var sb = new StringBuilder();
-
-				sb.AppendFormat("<table><caption>{0}'s Links</caption>", model.FirstName);
-				sb.AppendLine("<thead><tr><th>Name</th><th>Link</th></tr></thead>");
-				sb.AppendLine("<tbody>");
-				foreach (var link in model.Links)
-				{
-					sb.AppendFormat("<tr><td>{0}</td><td>{1}</td></tr>", link.Name, link.Href);
-				}
-				sb.AppendLine("</tbody>");
-				sb.AppendLine("</table>");
-
-				return MvcHtmlString.Create(sb.ToString());
-			}
-
-			private static string[] MenuItems = new[] { "About Us", "Blog", "Links", "Contact" };
-
-			public void Menu(string selectedId)
-			{
-				var sb = new StringBuilder();
-				sb.Append("<ul>\n");
-				foreach (var menuItem in MenuItems)
-				{
-					var cls = menuItem == selectedId ? " class='selected'" : "";
-					sb.AppendFormat("<li><a href='{0}'{1}>{0}</a></li>\n", menuItem, cls);
-				}
-				sb.Append("</ul>\n");
-				ScopeArgs.Add("Menu", MvcHtmlString.Create(sb.ToString()));
-			}
-		}
-
-		public class CustomMarkdownHelper
-		{
-			public static CustomMarkdownHelper Instance = new CustomMarkdownHelper();
-
-			public MvcHtmlString InlineBlock(string content, string id)
-			{
-				return MvcHtmlString.Create(
-					"<div id=\"" + id + "\"><div class=\"inner inline-block\">" + content + "</div></div>");
-			}
-		}
-
-		[Test]
-		public void Can_Render_Markdown_with_StaticMethods()
-		{
-			var headerTemplate = @"## Header Links!
-  - [Google](http://google.com)
-  - [Bing](http://bing.com)";
-
-			var template = @"## Welcome to Razor!
-=======
 ### heading 3".NormalizeNewLines();
 
             var expectedHtml = markdownFormat.Transform(expected);
@@ -541,7 +299,6 @@
   - [Bing](http://bing.com)";
 
             var template = @"## Welcome to Razor!
->>>>>>> cdd2da0f
 
 @Html.Partial(""HeaderLinks"", Model)
 
@@ -560,11 +317,7 @@
 
 ### HTML Table 
 @Table(Model)
-<<<<<<< HEAD
-";
-=======
 ".NormalizeNewLines();
->>>>>>> cdd2da0f
 
             var expectedHtml = @"<h2>Welcome to Razor!</h2>
 <h2>Header Links!</h2>
@@ -601,36 +354,13 @@
 ".NormalizeNewLines();
 
 
-<<<<<<< HEAD
-			markdownFormat.MarkdownBaseType = typeof(CustomMarkdownViewBase);
-			markdownFormat.MarkdownGlobalHelpers = new Dictionary<string, Type> 
-=======
             markdownFormat.MarkdownBaseType = typeof(CustomMarkdownViewBase);
             markdownFormat.MarkdownGlobalHelpers = new Dictionary<string, Type> 
->>>>>>> cdd2da0f
 				{
 					{"Ext", typeof(CustomMarkdownHelper)}
 				};
 
             markdownFormat.RegisterMarkdownPage(new MarkdownPage(markdownFormat,
-<<<<<<< HEAD
-				"/path/to/page", "HeaderLinks", headerTemplate));
-
-			var dynamicPage = new MarkdownPage(markdownFormat, "/path/to/tpl", "DynamicIfTpl", template);
-			dynamicPage.Compile();
-
-			var templateOutput = dynamicPage.RenderToHtml(templateArgs);
-			templateOutput = templateOutput.Replace("\r\n", "\n");
-
-		    templateOutput.Print();
-			Assert.That(templateOutput, Is.EqualTo(expectedHtml));
-		}
-
-		[Test]
-		public void Can_inherit_from_Generic_view_page_from_model_directive()
-		{
-			var template = @"@model ServiceStack.ServiceHost.Tests.Formats.TemplateTests+Person
-=======
                 "/path/to/page", "HeaderLinks", headerTemplate));
 
             var dynamicPage = new MarkdownPage(markdownFormat, "/path/to/tpl", "DynamicIfTpl", template);
@@ -647,7 +377,6 @@
         public void Can_inherit_from_Generic_view_page_from_model_directive()
         {
             var template = @"@model ServiceStack.ServiceHost.Tests.Formats.TemplateTests+Person
->>>>>>> cdd2da0f
 # Generic View Page
 
 ## Form fields
@@ -659,24 +388,6 @@
 <label for=""FirstName"">FirstName</label> <input name=""FirstName"" type=""text"" value=""Demis"" />".NormalizeNewLines();
 
 
-<<<<<<< HEAD
-			var dynamicPage = new MarkdownPage(markdownFormat, "/path/to/tpl", "DynamicModelTpl", template);
-			dynamicPage.Compile();
-
-			var templateOutput = dynamicPage.RenderToHtml(templateArgs);
-			templateOutput = templateOutput.Replace("\r\n", "\n");
-
-			Assert.That(dynamicPage.ExecutionContext.BaseType, Is.EqualTo(typeof(MarkdownViewBase<>)));
-
-			Console.WriteLine(templateOutput);
-			Assert.That(templateOutput, Is.EqualTo(expectedHtml));
-		}
-
-		[Test]
-		public void Can_inherit_from_CustomViewPage_using_inherits_directive()
-		{
-			var template = @"@inherits ServiceStack.ServiceHost.Tests.Formats.TemplateTests+CustomMarkdownViewBase<ServiceStack.ServiceHost.Tests.Formats.TemplateTests+Person>
-=======
             var dynamicPage = new MarkdownPage(markdownFormat, "/path/to/tpl", "DynamicModelTpl", template);
             dynamicPage.Compile();
 
@@ -693,7 +404,6 @@
         public void Can_inherit_from_CustomViewPage_using_inherits_directive()
         {
             var template = @"@inherits ServiceStack.ServiceHost.Tests.Formats.TemplateTests+CustomMarkdownViewBase<ServiceStack.ServiceHost.Tests.Formats.TemplateTests+Person>
->>>>>>> cdd2da0f
 # Generic View Page
 
 ## Form fields
@@ -713,24 +423,6 @@
 ".NormalizeNewLines();
 
 
-<<<<<<< HEAD
-			var dynamicPage = new MarkdownPage(markdownFormat, "/path/to/tpl", "DynamicModelTpl", template);
-			dynamicPage.Compile();
-
-			var templateOutput = dynamicPage.RenderToHtml(templateArgs);
-			templateOutput = templateOutput.Replace("\r\n", "\n");
-
-			Assert.That(dynamicPage.ExecutionContext.BaseType, Is.EqualTo(typeof(CustomMarkdownViewBase<>)));
-
-			Console.WriteLine(templateOutput);
-			Assert.That(templateOutput, Is.EqualTo(expectedHtml));
-		}
-
-		[Test]
-		public void Can_Render_MarkdownPage_with_external_helper()
-		{
-			var template = @"# View Page with Custom Helper
-=======
             var dynamicPage = new MarkdownPage(markdownFormat, "/path/to/tpl", "DynamicModelTpl", template);
             dynamicPage.Compile();
 
@@ -747,7 +439,6 @@
         public void Can_Render_MarkdownPage_with_external_helper()
         {
             var template = @"# View Page with Custom Helper
->>>>>>> cdd2da0f
 
 ## External Helper 
 ![inline-img](path/to/img)
@@ -760,25 +451,6 @@
  <div id=""first-name""><div class=""inner inline-block"">Demis</div></div>".NormalizeNewLines();
 
 
-<<<<<<< HEAD
-			markdownFormat.MarkdownGlobalHelpers.Add("Ext", typeof(CustomMarkdownHelper));
-			var dynamicPage = new MarkdownPage(markdownFormat, "/path/to/tpl", "DynamicModelTpl", template);
-			dynamicPage.Compile();
-
-			var templateOutput = dynamicPage.RenderToHtml(templateArgs);
-			templateOutput = templateOutput.Replace("\r\n", "\n");
-
-			Assert.That(dynamicPage.ExecutionContext.BaseType, Is.EqualTo(typeof(MarkdownViewBase)));
-
-			Console.WriteLine(templateOutput);
-			Assert.That(templateOutput, Is.EqualTo(expectedHtml));
-		}
-
-		[Test]
-		public void Can_Render_MarkdownPage_with_external_helper_using_helper_directive()
-		{
-			var template = @"@helper Ext: ServiceStack.ServiceHost.Tests.Formats.TemplateTests+CustomMarkdownHelper
-=======
             markdownFormat.MarkdownGlobalHelpers.Add("Ext", typeof(CustomMarkdownHelper));
             var dynamicPage = new MarkdownPage(markdownFormat, "/path/to/tpl", "DynamicModelTpl", template);
             dynamicPage.Compile();
@@ -796,7 +468,6 @@
         public void Can_Render_MarkdownPage_with_external_helper_using_helper_directive()
         {
             var template = @"@helper Ext: ServiceStack.ServiceHost.Tests.Formats.TemplateTests+CustomMarkdownHelper
->>>>>>> cdd2da0f
 # View Page with Custom Helper
 
 ## External Helper 
@@ -804,34 +475,12 @@
 @Ext.InlineBlock(Model.FirstName, ""first-name"")
 ";
 
-<<<<<<< HEAD
-			var expectedHtml = @"<h1>View Page with Custom Helper</h1>
-=======
             var expectedHtml = @"<h1>View Page with Custom Helper</h1>
->>>>>>> cdd2da0f
 <h2>External Helper</h2>
 <p><img src=""path/to/img"" alt=""inline-img"" />
  <div id=""first-name""><div class=""inner inline-block"">Demis</div></div>".NormalizeNewLines();
 
 
-<<<<<<< HEAD
-			var dynamicPage = new MarkdownPage(markdownFormat, "/path/to/tpl", "DynamicModelTpl", template);
-			dynamicPage.Compile();
-
-			var templateOutput = dynamicPage.RenderToHtml(templateArgs);
-			templateOutput = templateOutput.Replace("\r\n", "\n");
-
-			Assert.That(dynamicPage.ExecutionContext.BaseType, Is.EqualTo(typeof(MarkdownViewBase)));
-
-			Console.WriteLine(templateOutput);
-			Assert.That(templateOutput, Is.EqualTo(expectedHtml));
-		}
-
-		[Test]
-		public void Can_Render_page_to_Markdown_only()
-		{
-			var headerTemplate = @"## Header Links!
-=======
             var dynamicPage = new MarkdownPage(markdownFormat, "/path/to/tpl", "DynamicModelTpl", template);
             dynamicPage.Compile();
 
@@ -848,16 +497,11 @@
         public void Can_Render_page_to_Markdown_only()
         {
             var headerTemplate = @"## Header Links!
->>>>>>> cdd2da0f
   - [Google](http://google.com)
   - [Bing](http://bing.com)
 ";
 
-<<<<<<< HEAD
-			var template = @"## Welcome to Razor!
-=======
             var template = @"## Welcome to Razor!
->>>>>>> cdd2da0f
 
 @Html.Partial(""HeaderLinks"", Model)
 
@@ -873,13 +517,8 @@
   @foreach (var label in link.Labels) { 
     - @label
   }
-<<<<<<< HEAD
-}";
-			var expectedHtml = @"## Welcome to Razor!
-=======
 }".NormalizeNewLines();
             var expectedHtml = @"## Welcome to Razor!
->>>>>>> cdd2da0f
 
  ## Header Links!
   - [Google](http://google.com)
@@ -899,30 +538,6 @@
     - HTML5
     - AJAX
     - SPA
-<<<<<<< HEAD
-".Replace("\r\n", "\n");
-
-			markdownFormat.RegisterMarkdownPage(new MarkdownPage(markdownFormat,
-				"/path/to/page", "HeaderLinks", headerTemplate));
-
-			var dynamicPage = new MarkdownPage(markdownFormat, "/path/to/tpl", "DynamicModelTpl", template);
-			dynamicPage.Compile();
-
-			var templateOutput = dynamicPage.RenderToMarkdown(templateArgs);
-			templateOutput = templateOutput.Replace("\r\n", "\n");
-
-			Assert.That(dynamicPage.ExecutionContext.BaseType, Is.EqualTo(typeof(MarkdownViewBase)));
-
-			Console.WriteLine(templateOutput);
-			Assert.That(templateOutput, Is.EqualTo(expectedHtml));
-		}
-
-
-		[Test]
-		public void Can_Render_Markdown_with_variable_statements()
-		{
-			var template = @"## Welcome to Razor!
-=======
 ".NormalizeNewLines();
 
             markdownFormat.RegisterMarkdownPage(new MarkdownPage(markdownFormat,
@@ -945,7 +560,6 @@
         public void Can_Render_Markdown_with_variable_statements()
         {
             var template = @"## Welcome to Razor!
->>>>>>> cdd2da0f
 
 @var lastName = Model.LastName;
 
@@ -964,13 +578,8 @@
   @foreach (var label in labels) { 
     - @label
   }
-<<<<<<< HEAD
-}";
-			var expectedHtml = @"## Welcome to Razor!
-=======
 }".NormalizeNewLines();
             var expectedHtml = @"## Welcome to Razor!
->>>>>>> cdd2da0f
 
 
 Hello  BELLOT, Demis
@@ -988,26 +597,6 @@
     - HTML5
     - AJAX
     - SPA
-<<<<<<< HEAD
-".Replace("\r\n", "\n");
-
-			var dynamicPage = new MarkdownPage(markdownFormat, "/path/to/tpl", "DynamicModelTpl", template);
-			dynamicPage.Compile();
-
-			var templateOutput = dynamicPage.RenderToMarkdown(templateArgs);
-			templateOutput = templateOutput.Replace("\r\n", "\n");
-
-			Assert.That(dynamicPage.ExecutionContext.BaseType, Is.EqualTo(typeof(MarkdownViewBase)));
-
-			Console.WriteLine(templateOutput);
-			Assert.That(templateOutput, Is.EqualTo(expectedHtml));
-		}
-
-		[Test]
-		public void Can_Render_MarkdownPage_with_comments()
-		{
-			var template = @"# Dynamic If Markdown Template
-=======
 ".NormalizeNewLines();
 
             var dynamicPage = new MarkdownPage(markdownFormat, "/path/to/tpl", "DynamicModelTpl", template);
@@ -1026,7 +615,6 @@
         public void Can_Render_MarkdownPage_with_comments()
         {
             var template = @"# Dynamic If Markdown Template
->>>>>>> cdd2da0f
 Hello @Model.FirstName,
 
 @if (Model.FirstName == ""Bellot"") {
@@ -1049,21 +637,6 @@
 <h3>heading 3</h3>
 ".NormalizeNewLines();
 
-<<<<<<< HEAD
-			var dynamicPage = new MarkdownPage(markdownFormat, "/path/to/tpl", "DynamicIfTpl", template);
-			dynamicPage.Compile();
-
-			var templateOutput = dynamicPage.RenderToHtml(templateArgs);
-
-			Console.WriteLine(templateOutput);
-			Assert.That(templateOutput, Is.EqualTo(expectedHtml));
-		}
-
-		[Test]
-		public void Can_Render_MarkdownPage_with_unmatching_escaped_braces()
-		{
-			var template = @"# Dynamic If Markdown Template 
-=======
             var dynamicPage = new MarkdownPage(markdownFormat, "/path/to/tpl", "DynamicIfTpl", template);
             dynamicPage.Compile();
 
@@ -1077,7 +650,6 @@
         public void Can_Render_MarkdownPage_with_unmatching_escaped_braces()
         {
             var template = @"# Dynamic If Markdown Template 
->>>>>>> cdd2da0f
 Hello @Model.FirstName, { -- unmatched, leave unescaped outside statement
 
 { -- inside matching braces, outside statement -- }
@@ -1104,21 +676,6 @@
 <h3>heading 3</h3>
 ".NormalizeNewLines();
 
-<<<<<<< HEAD
-			var dynamicPage = new MarkdownPage(markdownFormat, "/path/to/tpl", "DynamicIfTpl", template);
-			dynamicPage.Compile();
-
-			var templateOutput = dynamicPage.RenderToHtml(templateArgs);
-
-			Console.WriteLine(templateOutput);
-			Assert.That(templateOutput, Is.EqualTo(expectedHtml));
-		}
-
-		[Test]
-		public void Can_capture_Section_statements_and_store_them_in_scopeargs()
-		{
-			var template = @"## Welcome to Razor!
-=======
             var dynamicPage = new MarkdownPage(markdownFormat, "/path/to/tpl", "DynamicIfTpl", template);
             dynamicPage.Compile();
 
@@ -1132,7 +689,6 @@
         public void Can_capture_Section_statements_and_store_them_in_scopeargs()
         {
             var template = @"## Welcome to Razor!
->>>>>>> cdd2da0f
 
 @var lastName = Model.LastName;
 @section Salutations {
@@ -1163,15 +719,9 @@
 @Menus
 
 ## Salutations
-<<<<<<< HEAD
-@Salutations";
-
-			var expectedHtml = @"<h2>Welcome to Razor!</h2>
-=======
 @Salutations".NormalizeNewLines();
 
             var expectedHtml = @"<h2>Welcome to Razor!</h2>
->>>>>>> cdd2da0f
 <h2>Captured Sections</h2>
 <div id='breadcrumbs'><h3>Breadcrumbs</h3>
 <p>Demis / Bellot</p>
@@ -1201,26 +751,6 @@
 </p>
 ".NormalizeNewLines();
 
-<<<<<<< HEAD
-			var dynamicPage = new MarkdownPage(markdownFormat, "/path/to/tpl", "DynamicModelTpl", template);
-			dynamicPage.Compile();
-
-			var templateOutput = dynamicPage.RenderToHtml(templateArgs);
-			templateOutput = templateOutput.Replace("\r\n", "\n");
-
-			Assert.That(dynamicPage.ExecutionContext.BaseType, Is.EqualTo(typeof(MarkdownViewBase)));
-
-			Console.WriteLine(templateOutput);
-
-			Assert.That(templateArgs["Salutations"].ToString(), Is.EqualTo("<p>Hello  BELLOT, Demis</p>\n"));
-			Assert.That(templateOutput, Is.EqualTo(expectedHtml));
-		}
-
-		[Test]
-		public void Can_Render_Template_with_section_and_variable_placeholders()
-		{
-			var template = @"## Welcome to Razor!
-=======
             var dynamicPage = new MarkdownPage(markdownFormat, "/path/to/tpl", "DynamicModelTpl", template);
             dynamicPage.Compile();
 
@@ -1239,7 +769,6 @@
         public void Can_Render_Template_with_section_and_variable_placeholders()
         {
             var template = @"## Welcome to Razor!
->>>>>>> cdd2da0f
 
 @var lastName = Model.LastName;
 
@@ -1259,15 +788,9 @@
     - @label
   }
 }
-<<<<<<< HEAD
-}";
-
-			var websiteTemplate = @"<!doctype html>
-=======
 }".NormalizeNewLines();
 
             var websiteTemplate = @"<!doctype html>
->>>>>>> cdd2da0f
 <html lang=""en-us"">
 <head>
     <title><!--@lastName--> page</title>
@@ -1287,11 +810,7 @@
     </footer>
 
 </body>
-<<<<<<< HEAD
-</html>";
-=======
 </html>".NormalizeNewLines();
->>>>>>> cdd2da0f
 
             var expectedHtml = @"<!doctype html>
 <html lang=""en-us"">
@@ -1340,26 +859,6 @@
 
             markdownFormat.AddFileAndTemplate("websiteTemplate", websiteTemplate);
 
-<<<<<<< HEAD
-			markdownFormat.AddPage(
-				new MarkdownPage(markdownFormat, "/path/to/page-tpl", "DynamicModelTpl", template) {
-                    Template = "websiteTemplate"
-				});
-
-			var templateOutput = markdownFormat.RenderDynamicPageHtml("DynamicModelTpl", person);
-			templateOutput = templateOutput.Replace("\r\n", "\n");
-
-			Console.WriteLine(templateOutput);
-
-			Assert.That(templateOutput, Is.EqualTo(expectedHtml));
-		}
-
-		[Test]
-		public void Can_Render_Static_ContentPage_that_populates_variable_and_displayed_on_website_template()
-		{
-
-			var websiteTemplate = @"<!doctype html>
-=======
             markdownFormat.AddPage(
                 new MarkdownPage(markdownFormat, "/path/to/page-tpl", "DynamicModelTpl", template) {
                     Template = "websiteTemplate"
@@ -1378,7 +877,6 @@
         {
 
             var websiteTemplate = @"<!doctype html>
->>>>>>> cdd2da0f
 <html lang=""en-us"">
 <head>
     <title>Static page</title>
@@ -1399,11 +897,7 @@
 </body>
 </html>".NormalizeNewLines();
 
-<<<<<<< HEAD
-			var template = @"# Static Markdown Template
-=======
             var template = @"# Static Markdown Template
->>>>>>> cdd2da0f
 @Menu(""Links"")
 
 @section Header {
@@ -1413,11 +907,7 @@
 ### heading 3
 paragraph";
 
-<<<<<<< HEAD
-			var expectedHtml = @"<!doctype html>
-=======
             var expectedHtml = @"<!doctype html>
->>>>>>> cdd2da0f
 <html lang=""en-us"">
 <head>
     <title>Static page</title>
@@ -1448,24 +938,6 @@
 </body>
 </html>".NormalizeNewLines();
 
-<<<<<<< HEAD
-			markdownFormat.MarkdownBaseType = typeof(CustomMarkdownViewBase);
-
-            markdownFormat.AddFileAndTemplate("websiteTemplate", websiteTemplate);
-
-			markdownFormat.RegisterMarkdownPage(
-				new MarkdownPage(markdownFormat, "pagetpl", "StaticTpl", template, MarkdownPageType.ContentPage) {
-                    Template = "websiteTemplate"
-				});
-
-			var templateOutput = markdownFormat.RenderStaticPage("pagetpl", true);
-
-			Console.WriteLine(templateOutput);
-			Assert.That(templateOutput, Is.EqualTo(expectedHtml));
-		}
-
-	}
-=======
             markdownFormat.MarkdownBaseType = typeof(CustomMarkdownViewBase);
 
             markdownFormat.AddFileAndTemplate("websiteTemplate", websiteTemplate);
@@ -1482,5 +954,4 @@
         }
 
     }
->>>>>>> cdd2da0f
 }