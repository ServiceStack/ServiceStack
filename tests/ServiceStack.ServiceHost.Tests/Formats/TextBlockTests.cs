﻿using System;
using System.Collections.Generic;
using System.IO;
using NUnit.Framework;
using ServiceStack.Common.Utils;
using ServiceStack.WebHost.Endpoints.Formats;
using ServiceStack.WebHost.Endpoints.Support.Markdown;

namespace ServiceStack.ServiceHost.Tests.Formats
{
	[TestFixture]
	public class TextBlockTests
	{
		string dynamicListPagePath;
		string dynamicListPageContent;

		[TestFixtureSetUp]
		public void TestFixtureSetUp()
		{
			dynamicListPagePath = "~/Views/Template/DynamicListTpl.md".MapProjectPath();
			dynamicListPageContent = File.ReadAllText(dynamicListPagePath);
		}

		[Test]
		public void Does_replace_foreach_statements_with_expr_placeholders()
		{
			var content = (string)dynamicListPageContent.Clone();

			var expected = content.ReplaceForeach("@^1"); ;

			var statements = new List<StatementExprBlock>();
			var parsedContent = StatementExprBlock.Extract(content, statements);

			Console.WriteLine(parsedContent);

			Assert.That(parsedContent, Is.EqualTo(expected));
			Assert.That(statements.Count, Is.EqualTo(1));
			Assert.That(statements[0].Condition, Is.EqualTo("var link in Model.Links"));
			Assert.That(statements[0].Statement, Is.EqualTo("  - @link.Name - @link.Href\r\n"));
		}

		[Test]
		public void Does_replace_multiple_statements_with_expr_placeholders()
		{
<<<<<<< HEAD
			const string template = @"
=======
			string template = @"
>>>>>>> cdd2da0f
## Statement 1

@if (Model.IsValid) {
### This is valid
}

@foreach (var link in Model.Links) {
  - @link.Name - @link.Href
}

## Statement 2

@foreach (var text in Model.Texts) {
### @text.Name
@text.body
}

@if (!Model.IsValid) {
### This is not valid
}

<<<<<<< HEAD
# EOF";
			const string expected = @"
=======
# EOF".NormalizeNewLines();

			string expected = @"
>>>>>>> cdd2da0f
## Statement 1

@^1

@^2

## Statement 2

@^3

@^4

<<<<<<< HEAD
# EOF";
=======
# EOF".NormalizeNewLines();
>>>>>>> cdd2da0f
			var statements = new List<StatementExprBlock>();
			var content = StatementExprBlock.Extract(template, statements);

			Console.WriteLine(content);

			Assert.That(content, Is.EqualTo(expected));
			Assert.That(statements.Count, Is.EqualTo(4));
			Assert.That(statements[0].Condition, Is.EqualTo("Model.IsValid"));
<<<<<<< HEAD
			Assert.That(statements[0].Statement, Is.EqualTo("### This is valid\r\n"));
			Assert.That(statements[1].Condition, Is.EqualTo("var link in Model.Links"));
			Assert.That(statements[1].Statement, Is.EqualTo("  - @link.Name - @link.Href\r\n"));
			Assert.That(statements[2].Condition, Is.EqualTo("var text in Model.Texts"));
			Assert.That(statements[2].Statement, Is.EqualTo("### @text.Name\r\n@text.body\r\n"));
			Assert.That(statements[3].Condition, Is.EqualTo("!Model.IsValid"));
			Assert.That(statements[3].Statement, Is.EqualTo("### This is not valid\r\n"));
=======
			Assert.That(statements[0].Statement, Is.EqualTo("### This is valid\n"));
			Assert.That(statements[1].Condition, Is.EqualTo("var link in Model.Links"));
			Assert.That(statements[1].Statement, Is.EqualTo("  - @link.Name - @link.Href\n"));
			Assert.That(statements[2].Condition, Is.EqualTo("var text in Model.Texts"));
			Assert.That(statements[2].Statement, Is.EqualTo("### @text.Name\n@text.body\n"));
			Assert.That(statements[3].Condition, Is.EqualTo("!Model.IsValid"));
			Assert.That(statements[3].Statement, Is.EqualTo("### This is not valid\n"));
>>>>>>> cdd2da0f
		}

		[Test]
		public void Does_parse_parens_free_statements()
		{
<<<<<<< HEAD
			const string template = @"
=======
			string template = @"
>>>>>>> cdd2da0f
## Statement 1

@if Model.IsValid {
### This is valid
}

@foreach var link in Model.Links {
  - @link.Name - @link.Href
}

## Statement 2

@foreach text in Model.Texts {
### @text.Name
@text.body
}

@if !Model.IsValid{
### This is not valid
}

<<<<<<< HEAD
# EOF";
			const string expected = @"
=======
# EOF".NormalizeNewLines();
			
            string expected = @"
>>>>>>> cdd2da0f
## Statement 1

@^1

@^2

## Statement 2

@^3

@^4

<<<<<<< HEAD
# EOF";
=======
# EOF".NormalizeNewLines();
>>>>>>> cdd2da0f

			var statements = new List<StatementExprBlock>();
			var content = StatementExprBlock.Extract(template, statements);

			Console.WriteLine(content);

			Assert.That(content, Is.EqualTo(expected));
			Assert.That(statements.Count, Is.EqualTo(4));

			var stat1 = (IfStatementExprBlock)statements[0];
			Assert.That(stat1.Condition, Is.EqualTo("Model.IsValid"));
<<<<<<< HEAD
			Assert.That(stat1.Statement, Is.EqualTo("### This is valid\r\n"));

			var stat2 = (ForEachStatementExprBlock)statements[1];
			Assert.That(stat2.Condition, Is.EqualTo("var link in Model.Links"));
			Assert.That(stat2.Statement, Is.EqualTo("  - @link.Name - @link.Href\r\n"));
=======
			Assert.That(stat1.Statement, Is.EqualTo("### This is valid\n"));

			var stat2 = (ForEachStatementExprBlock)statements[1];
			Assert.That(stat2.Condition, Is.EqualTo("var link in Model.Links"));
			Assert.That(stat2.Statement, Is.EqualTo("  - @link.Name - @link.Href\n"));
>>>>>>> cdd2da0f
			Assert.That(stat2.EnumeratorName, Is.EqualTo("link"));
			Assert.That(stat2.MemberExpr, Is.EqualTo("Model.Links"));

			var stat3 = (ForEachStatementExprBlock)statements[2];
			Assert.That(stat3.Condition, Is.EqualTo("text in Model.Texts"));
<<<<<<< HEAD
			Assert.That(stat3.Statement, Is.EqualTo("### @text.Name\r\n@text.body\r\n"));
=======
			Assert.That(stat3.Statement, Is.EqualTo("### @text.Name\n@text.body\n"));
>>>>>>> cdd2da0f
			Assert.That(stat3.EnumeratorName, Is.EqualTo("text"));
			Assert.That(stat3.MemberExpr, Is.EqualTo("Model.Texts"));

			var stat4 = (IfStatementExprBlock)statements[3];
			Assert.That(stat4.Condition, Is.EqualTo("!Model.IsValid"));
<<<<<<< HEAD
			Assert.That(stat4.Statement, Is.EqualTo("### This is not valid\r\n"));
=======
			Assert.That(stat4.Statement, Is.EqualTo("### This is not valid\n"));
>>>>>>> cdd2da0f
		}

		[Test]
		public void Does_transform_escaped_html_start_tags()
		{
			var markdownText =
			@"#### Showing Results 1 - 5

^<div id=""searchresults"">

### Markdown &gt; [About Docs](http://path.com/to/about)

^</div>

Text".NormalizeNewLines();

			var expectedHtml =
			@"<h4>Showing Results 1 - 5</h4>
<div id=""searchresults"">
<h3>Markdown &gt; <a href=""http://path.com/to/about"">About Docs</a></h3>
</div>
<p>Text</p>
".NormalizeNewLines();

			var textBlock = new TextBlock("");
			var page = new MarkdownPage { Markdown = new MarkdownFormat() };
			textBlock.DoFirstRun(new PageContext(page, null, true));

			var html = textBlock.TransformHtml(markdownText);

			Console.WriteLine(html);

			Assert.That(html, Is.EqualTo(expectedHtml));
		}


	}
}<|MERGE_RESOLUTION|>--- conflicted
+++ resolved
@@ -42,11 +42,7 @@
 		[Test]
 		public void Does_replace_multiple_statements_with_expr_placeholders()
 		{
-<<<<<<< HEAD
-			const string template = @"
-=======
 			string template = @"
->>>>>>> cdd2da0f
 ## Statement 1
 
 @if (Model.IsValid) {
@@ -68,14 +64,9 @@
 ### This is not valid
 }
 
-<<<<<<< HEAD
-# EOF";
-			const string expected = @"
-=======
 # EOF".NormalizeNewLines();
 
 			string expected = @"
->>>>>>> cdd2da0f
 ## Statement 1
 
 @^1
@@ -88,11 +79,7 @@
 
 @^4
 
-<<<<<<< HEAD
-# EOF";
-=======
-# EOF".NormalizeNewLines();
->>>>>>> cdd2da0f
+# EOF".NormalizeNewLines();
 			var statements = new List<StatementExprBlock>();
 			var content = StatementExprBlock.Extract(template, statements);
 
@@ -101,15 +88,6 @@
 			Assert.That(content, Is.EqualTo(expected));
 			Assert.That(statements.Count, Is.EqualTo(4));
 			Assert.That(statements[0].Condition, Is.EqualTo("Model.IsValid"));
-<<<<<<< HEAD
-			Assert.That(statements[0].Statement, Is.EqualTo("### This is valid\r\n"));
-			Assert.That(statements[1].Condition, Is.EqualTo("var link in Model.Links"));
-			Assert.That(statements[1].Statement, Is.EqualTo("  - @link.Name - @link.Href\r\n"));
-			Assert.That(statements[2].Condition, Is.EqualTo("var text in Model.Texts"));
-			Assert.That(statements[2].Statement, Is.EqualTo("### @text.Name\r\n@text.body\r\n"));
-			Assert.That(statements[3].Condition, Is.EqualTo("!Model.IsValid"));
-			Assert.That(statements[3].Statement, Is.EqualTo("### This is not valid\r\n"));
-=======
 			Assert.That(statements[0].Statement, Is.EqualTo("### This is valid\n"));
 			Assert.That(statements[1].Condition, Is.EqualTo("var link in Model.Links"));
 			Assert.That(statements[1].Statement, Is.EqualTo("  - @link.Name - @link.Href\n"));
@@ -117,17 +95,12 @@
 			Assert.That(statements[2].Statement, Is.EqualTo("### @text.Name\n@text.body\n"));
 			Assert.That(statements[3].Condition, Is.EqualTo("!Model.IsValid"));
 			Assert.That(statements[3].Statement, Is.EqualTo("### This is not valid\n"));
->>>>>>> cdd2da0f
 		}
 
 		[Test]
 		public void Does_parse_parens_free_statements()
 		{
-<<<<<<< HEAD
-			const string template = @"
-=======
 			string template = @"
->>>>>>> cdd2da0f
 ## Statement 1
 
 @if Model.IsValid {
@@ -149,14 +122,9 @@
 ### This is not valid
 }
 
-<<<<<<< HEAD
-# EOF";
-			const string expected = @"
-=======
 # EOF".NormalizeNewLines();
 			
             string expected = @"
->>>>>>> cdd2da0f
 ## Statement 1
 
 @^1
@@ -169,11 +137,7 @@
 
 @^4
 
-<<<<<<< HEAD
-# EOF";
-=======
-# EOF".NormalizeNewLines();
->>>>>>> cdd2da0f
+# EOF".NormalizeNewLines();
 
 			var statements = new List<StatementExprBlock>();
 			var content = StatementExprBlock.Extract(template, statements);
@@ -185,39 +149,23 @@
 
 			var stat1 = (IfStatementExprBlock)statements[0];
 			Assert.That(stat1.Condition, Is.EqualTo("Model.IsValid"));
-<<<<<<< HEAD
-			Assert.That(stat1.Statement, Is.EqualTo("### This is valid\r\n"));
-
-			var stat2 = (ForEachStatementExprBlock)statements[1];
-			Assert.That(stat2.Condition, Is.EqualTo("var link in Model.Links"));
-			Assert.That(stat2.Statement, Is.EqualTo("  - @link.Name - @link.Href\r\n"));
-=======
 			Assert.That(stat1.Statement, Is.EqualTo("### This is valid\n"));
 
 			var stat2 = (ForEachStatementExprBlock)statements[1];
 			Assert.That(stat2.Condition, Is.EqualTo("var link in Model.Links"));
 			Assert.That(stat2.Statement, Is.EqualTo("  - @link.Name - @link.Href\n"));
->>>>>>> cdd2da0f
 			Assert.That(stat2.EnumeratorName, Is.EqualTo("link"));
 			Assert.That(stat2.MemberExpr, Is.EqualTo("Model.Links"));
 
 			var stat3 = (ForEachStatementExprBlock)statements[2];
 			Assert.That(stat3.Condition, Is.EqualTo("text in Model.Texts"));
-<<<<<<< HEAD
-			Assert.That(stat3.Statement, Is.EqualTo("### @text.Name\r\n@text.body\r\n"));
-=======
 			Assert.That(stat3.Statement, Is.EqualTo("### @text.Name\n@text.body\n"));
->>>>>>> cdd2da0f
 			Assert.That(stat3.EnumeratorName, Is.EqualTo("text"));
 			Assert.That(stat3.MemberExpr, Is.EqualTo("Model.Texts"));
 
 			var stat4 = (IfStatementExprBlock)statements[3];
 			Assert.That(stat4.Condition, Is.EqualTo("!Model.IsValid"));
-<<<<<<< HEAD
-			Assert.That(stat4.Statement, Is.EqualTo("### This is not valid\r\n"));
-=======
 			Assert.That(stat4.Statement, Is.EqualTo("### This is not valid\n"));
->>>>>>> cdd2da0f
 		}
 
 		[Test]
