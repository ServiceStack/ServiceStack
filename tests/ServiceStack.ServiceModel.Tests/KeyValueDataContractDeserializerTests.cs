using NUnit.Framework;
using ServiceStack.ServiceModel.Serialization;
using ServiceStack.ServiceModel.Tests.DataContracts.Operations;
using System;
using System.Collections.Generic;
using System.Linq;
using System.Runtime.Serialization;
<<<<<<< HEAD
using NUnit.Framework;
using ServiceStack.ServiceModel.Serialization;
using ServiceStack.ServiceModel.Tests.DataContracts.Operations;
using ServiceStack.Text;
=======
>>>>>>> 298b3dc2

namespace ServiceStack.ServiceModel.Tests
{
    [TestFixture]
    public class KeyValueDataContractDeserializerTests
    {
        [Test]
        public void create_dto_request_from_ids()
        {
            var dtoType = typeof(GetCustomers);
            var textValue = "1,2,3";
            var convertedValue = textValue.Split(',').ToList().ConvertAll(x => Convert.ToInt32(x));
            var valueMap = new Dictionary<string, string> { { "CustomerIds", textValue } };
            var result = (GetCustomers)KeyValueDataContractDeserializer.Instance.Parse(valueMap, dtoType);
            Assert.That(result.CustomerIds, Is.EquivalentTo(convertedValue));
        }

        [DataContract]
        public class Customer
        {
            [DataMember(Name = "first_name")]
            public string FirstName { get; set; }

            [DataMember(Name = "last_name")]
            public string LastName { get; set; }

            [DataMember(Name = "age")]
            public int? Age { get; set; }

            [DataMember(Name = "dob")]
            public DateTime? DOB { get; set; }
        }

        [Test]
        public void KVP_Serializer_does_use_DataMember_Name_attribute()
        {
            var valueMap = new Dictionary<string, string> { { "first_name", "james" }, { "last_name", "bond" } };

            var result = (Customer)KeyValueDataContractDeserializer.Instance.Parse(valueMap, typeof(Customer));

            Assert.That(result.FirstName, Is.EqualTo("james"));
            Assert.That(result.LastName, Is.EqualTo("bond"));
        }

        [Test]
        public void KVP_Serializer_does_not_set_nullable_properties_when_values_are_empty()
        {
            var valueMap = new Dictionary<string, string> { { "first_name", "james" }, { "last_name", "bond" }, { "age", "" }, { "dob", "" } };

            var result = (Customer)KeyValueDataContractDeserializer.Instance.Parse(valueMap, typeof(Customer));

            Assert.That(result.Age, Is.Null);
            Assert.That(result.DOB, Is.Null);
        }

        public class Customer2
        {
            public string FirstName { get; set; }

            public string LastName { get; set; }

            public string FullName
            {
                get { return FirstName + " " + LastName; }
            }
        }

        [Test]
        public void KVP_Serializer_ignores_readonly_properties()
        {
            var valueMap = new Dictionary<string, string> { { "FirstName", "james" }, { "LastName", "bond" }, { "FullName", "james bond" } };
            var result = (Customer2)KeyValueDataContractDeserializer.Instance.Parse(valueMap, typeof(Customer2));
            Assert.That(result.FirstName, Is.EqualTo("james"));
            Assert.That(result.LastName, Is.EqualTo("bond"));
        }

        public class CustomerWithFields
        {
            public readonly string FirstName;

            public readonly string LastName;

            public string FullName
            {
                get { return FirstName + " " + LastName; }
            }

            public CustomerWithFields(string firstName, string lastName)
            {
                FirstName = firstName;
                LastName = lastName;
            }
        }

<<<<<<< HEAD
		[Test]
		public void KVP_Serializer_fills_public_fields()
		{
            using (JsConfig.With(includePublicFields:true))
            {
                var valueMap = new Dictionary<string, string> { { "FirstName", "james" }, { "LastName", "bond" }, { "FullName", "james bond" } };
                var result = (CustomerWithFields)KeyValueDataContractDeserializer.Instance.Parse(valueMap, typeof(CustomerWithFields));
                Assert.That(result.FirstName, Is.EqualTo("james"));
                Assert.That(result.LastName, Is.EqualTo("bond"));
            }
		}
	}
=======
        [Test]
        public void KVP_Serializer_fills_public_fields()
        {
            var valueMap = new Dictionary<string, string> { { "FirstName", "james" }, { "LastName", "bond" }, { "FullName", "james bond" } };
            var result = (CustomerWithFields)KeyValueDataContractDeserializer.Instance.Parse(valueMap, typeof(CustomerWithFields));
            Assert.That(result.FirstName, Is.EqualTo("james"));
            Assert.That(result.LastName, Is.EqualTo("bond"));
        }
    }
>>>>>>> 298b3dc2
}<|MERGE_RESOLUTION|>--- conflicted
+++ resolved
@@ -5,13 +5,7 @@
 using System.Collections.Generic;
 using System.Linq;
 using System.Runtime.Serialization;
-<<<<<<< HEAD
-using NUnit.Framework;
-using ServiceStack.ServiceModel.Serialization;
-using ServiceStack.ServiceModel.Tests.DataContracts.Operations;
 using ServiceStack.Text;
-=======
->>>>>>> 298b3dc2
 
 namespace ServiceStack.ServiceModel.Tests
 {
@@ -106,20 +100,6 @@
             }
         }
 
-<<<<<<< HEAD
-		[Test]
-		public void KVP_Serializer_fills_public_fields()
-		{
-            using (JsConfig.With(includePublicFields:true))
-            {
-                var valueMap = new Dictionary<string, string> { { "FirstName", "james" }, { "LastName", "bond" }, { "FullName", "james bond" } };
-                var result = (CustomerWithFields)KeyValueDataContractDeserializer.Instance.Parse(valueMap, typeof(CustomerWithFields));
-                Assert.That(result.FirstName, Is.EqualTo("james"));
-                Assert.That(result.LastName, Is.EqualTo("bond"));
-            }
-		}
-	}
-=======
         [Test]
         public void KVP_Serializer_fills_public_fields()
         {
@@ -129,5 +109,4 @@
             Assert.That(result.LastName, Is.EqualTo("bond"));
         }
     }
->>>>>>> 298b3dc2
 }