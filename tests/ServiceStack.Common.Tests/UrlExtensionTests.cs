--- conflicted
+++ resolved
@@ -1,9 +1,5 @@
-<<<<<<< HEAD
-﻿using NUnit.Framework;
-=======
 ﻿using System.Runtime.Serialization;
 using NUnit.Framework;
->>>>>>> 15aa4bc4
 using ServiceStack.ServiceClient.Web;
 using ServiceStack.ServiceHost;
 
@@ -25,8 +21,6 @@
         }
     }
 
-<<<<<<< HEAD
-=======
     [Route("/route/{Id}")]
     public class RequestWithIgnoredDataMembers : IReturn
     {
@@ -51,7 +45,6 @@
         public string Excluded { get; set; }
     }
 
->>>>>>> 15aa4bc4
     [TestFixture]
     public class UrlExtensionTests
     {
@@ -65,11 +58,6 @@
         [Test]
         public void Can_create_url_with_ArrayIds()
         {
-<<<<<<< HEAD
-            var url = new ArrayIds(1,2,3).ToUrl("GET");
-            Assert.That(url, Is.EqualTo("/route/1,2,3"));
-        }
-=======
             var url = new ArrayIds(1, 2, 3).ToUrl("GET");
             Assert.That(url, Is.EqualTo("/route/1,2,3"));
         }
@@ -87,6 +75,5 @@
             var url = new RequestWithDataMembers { Id = 1, Included = "Yes", Excluded = "No" }.ToUrl("GET");
             Assert.That(url, Is.EqualTo("/route/1?included=Yes"));
         }
->>>>>>> 15aa4bc4
     }
 }