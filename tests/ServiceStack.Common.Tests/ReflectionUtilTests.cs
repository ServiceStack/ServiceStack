--- conflicted
+++ resolved
@@ -82,15 +82,9 @@
         public void Can_PopulateRecursiveDto()
         {
             var obj = (RecursiveDto)AutoMappingUtils.PopulateWith(new RecursiveDto());
-<<<<<<< HEAD
-            Assert.That(obj.Name, Is.Not.Null.And.Not.Empty);
-            Assert.IsNotNull(obj.Child);
-            Assert.That(obj.Child.Name, Is.Not.Null.And.Not.Empty);
-=======
             Assert.That(obj.Name, Is.Not.Null);
             Assert.IsNotNull(obj.Child);
             Assert.That(obj.Child.Name, Is.Not.Null);
->>>>>>> 12fdce41
         }
 
         [Test]
@@ -100,34 +94,20 @@
             Assert.IsNotNull(obj.Paths);
             Assert.Greater(obj.Paths.Length, 0);
             Assert.IsNotNull(obj.Paths[0]);
-<<<<<<< HEAD
-            Assert.That(obj.Paths[0].Name, Is.Not.Null.And.Not.Empty);
-            Assert.IsNotNull(obj.Paths[0].Child);
-            Assert.That(obj.Paths[0].Child.Name, Is.Not.Null.And.Not.Empty);
-=======
             Assert.That(obj.Paths[0].Name, Is.Not.Null);
             Assert.IsNotNull(obj.Paths[0].Child);
             Assert.That(obj.Paths[0].Child.Name, Is.Not.Null);
->>>>>>> 12fdce41
         }
 
         [Test]
         public void Can_PopulateRecursiveArrayDto()
         {
             var obj = (RecursiveArrayDto)AutoMappingUtils.PopulateWith(new RecursiveArrayDto());
-<<<<<<< HEAD
-            Assert.That(obj.Name, Is.Not.Null.And.Not.Empty);
-            Assert.IsNotNull(obj.Nodes[0]);
-            Assert.That(obj.Nodes[0].Name, Is.Not.Null.And.Not.Empty);
-            Assert.IsNotNull(obj.Nodes[0].Nodes);
-            Assert.That(obj.Nodes[0].Nodes[0].Name, Is.Not.Null.And.Not.Empty);
-=======
             Assert.That(obj.Name, Is.Not.Null);
             Assert.IsNotNull(obj.Nodes[0]);
             Assert.That(obj.Nodes[0].Name, Is.Not.Null);
             Assert.IsNotNull(obj.Nodes[0].Nodes);
             Assert.That(obj.Nodes[0].Nodes[0].Name, Is.Not.Null);
->>>>>>> 12fdce41
         }
 
         [Test]
