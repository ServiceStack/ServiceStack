--- conflicted
+++ resolved
@@ -130,10 +130,7 @@
     <Compile Include="FluentValidation\ErrorCodeTests.cs" />
     <Compile Include="MappingTests.cs" />
     <Compile Include="MessagingTests.cs" />
-<<<<<<< HEAD
-=======
     <Compile Include="Messaging\RedisMqServerTests.cs" />
->>>>>>> cdd2da0f
     <Compile Include="Models\DdnContentIngest.cs" />
     <Compile Include="EnumerableExtensionsTests.cs" />
     <Compile Include="IdUtilsTests.cs" />
