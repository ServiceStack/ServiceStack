--- conflicted
+++ resolved
@@ -97,7 +97,7 @@
 				session.Roles.Add("TheRole");
 
             if (session.UserName == AuthTests.UserNameWithSessionRedirect)
-                session.ReferrerUrl = AuthTests.SessionReferrerUrl;
+                session.ReferrerUrl = AuthTests.SessionRedirectUrl;
 
 			authService.RequestContext.Get<IHttpRequest>().SaveSession(session);
 		}
@@ -109,14 +109,11 @@
 
 		private const string UserName = "user";
 		private const string Password = "p@55word";
-<<<<<<< HEAD
         public const string UserNameWithSessionRedirect = "user2";
-        public const string PasswordWithSessionRedirect = "p@55word2";
-	    public const string SessionReferrerUrl = "specialLandingPage.html";
-=======
+        public const string PasswordForSessionRedirect = "p@55word2";
+	    public const string SessionRedirectUrl = "specialLandingPage.html";
         private const string EmailBasedUsername = "user@email.com";
         private const string PasswordForEmailBasedAccount = "p@55word3";
->>>>>>> 4281cd2a
 
 		public class AuthAppHostHttpListener
 			: AppHostHttpListenerBase
@@ -138,40 +135,9 @@
 				userRep = new InMemoryAuthRepository();
 				container.Register<IUserAuthRepository>(userRep);
 
-<<<<<<< HEAD
-				string hash;
-				string salt;
-				new SaltedHash().GetHashAndSaltString(Password, out hash, out salt);
-
-				userRep.CreateUserAuth(new UserAuth {
-					Id = 1,
-					DisplayName = "DisplayName",
-					Email = "as@if.com",
-					UserName = UserName,
-					FirstName = "FirstName",
-					LastName = "LastName",
-					PasswordHash = hash,
-					Salt = salt,
-				}, Password);
-
-                string hash2;
-                string salt2;
-                new SaltedHash().GetHashAndSaltString(PasswordWithSessionRedirect, out hash2, out salt2);
-			    userRep.CreateUserAuth(new UserAuth
-			    {
-			        Id = 2,
-			        DisplayName = "DisplayName2",
-			        Email = "as@if2.com",
-                    UserName = UserNameWithSessionRedirect,
-			        FirstName = "FirstName2",
-			        LastName = "LastName2",
-			        PasswordHash = hash2,
-			        Salt = salt2,
-                }, PasswordWithSessionRedirect);
-=======
                 CreateUser( 1, UserName, null, Password);
-                CreateUser( 2, null, EmailBasedUsername, PasswordForEmailBasedAccount);
->>>>>>> 4281cd2a
+                CreateUser( 2, UserNameWithSessionRedirect, null, PasswordForSessionRedirect);
+                CreateUser( 3, null, EmailBasedUsername, PasswordForEmailBasedAccount);
 			}
 
 		    private void CreateUser(int id, string username, string email, string password)
@@ -184,7 +150,7 @@
                 {
                     Id = id,
                     DisplayName = "DisplayName",
-                    Email = email ?? "as@if.com",
+                    Email = email ?? "as@if{0}.com".Fmt(id),
                     UserName = username,
                     FirstName = "FirstName",
                     LastName = "LastName",
@@ -471,10 +437,9 @@
         }
 
         [Test]
-<<<<<<< HEAD
         public void Html_clients_receive_session_ReferrerUrl_on_successful_authentication()
         {
-            var client = (ServiceClientBase)GetHtmlClient();
+            var client = (ServiceClientBase) GetHtmlClient();
             client.AllowAutoRedirect = false;
             string lastResponseLocationHeader = null;
             client.LocalHttpWebResponseFilter = response =>
@@ -486,13 +451,14 @@
             {
                 provider = CredentialsAuthProvider.Name,
                 UserName = UserNameWithSessionRedirect,
-                Password = PasswordWithSessionRedirect,
+                Password = PasswordForSessionRedirect,
                 RememberMe = true,
             });
 
-            Assert.That(lastResponseLocationHeader, Is.EqualTo(SessionReferrerUrl));
-=======
-        public void Already_authenticated_session_returns_correct_username()
+            Assert.That(lastResponseLocationHeader, Is.EqualTo(SessionRedirectUrl));
+        }
+
+	    public void Already_authenticated_session_returns_correct_username()
         {
             var client = GetClient();
 
@@ -543,7 +509,6 @@
             var alreadyLogggedInResponse = client.Send(authRequest);
 
             Assert.That(alreadyLogggedInResponse.UserName, Is.EqualTo(EmailBasedUsername));
->>>>>>> 4281cd2a
         }
 	}
 }