﻿using ServiceStack.Messaging;
using System;
using System.Threading.Tasks;
using System.Collections.Generic;
using System.Collections.Concurrent;
using System.Linq;
using System.Threading;
using ServiceStack.Text;

#if !NETFRAMEWORK
using Microsoft.Azure.ServiceBus;
using Microsoft.Azure.ServiceBus.Management;
#else
using Microsoft.ServiceBus;
using Microsoft.ServiceBus.Messaging;
#endif


namespace ServiceStack.Azure.Messaging;

public class ServiceBusMqMessageFactory : IMessageFactory
{
<<<<<<< HEAD
#if !NETFRAMEWORK
=======
    private long timesStarted;
    private long doOperation = WorkerOperation.NoOp;
    private long noOfErrors = 0;
    private int noOfContinuousErrors = 0;
    private string lastExMsg = null;

#if NETCORE
>>>>>>> 63a39c18
    public Action<Microsoft.Azure.ServiceBus.Message,IMessage> PublishMessageFilter { get; set; }
#else
    public Action<BrokeredMessage,IMessage> PublishMessageFilter { get; set; }
#endif

        
    protected internal readonly string address;
#if NETFRAMEWORK
    protected internal readonly NamespaceManager namespaceManager;
#else
    protected internal readonly ManagementClient managementClient;
#endif

    internal Dictionary<Type, IMessageHandlerFactory> handlerMap;
    Dictionary<string, Type> queueMap;

    // A list of all Service Bus QueueClients - one per type & queue (priorityq, inq, outq, and dlq)
    private static readonly ConcurrentDictionary<string, QueueClient> sbClients = new();

    public ServiceBusMqServer MqServer { get; }

    public ServiceBusMqMessageFactory(ServiceBusMqServer mqServer, string address)
    {
        this.MqServer = mqServer;
        this.address = address;
#if NETFRAMEWORK
        this.namespaceManager = NamespaceManager.CreateFromConnectionString(address);
#else
        this.managementClient = new ManagementClient(address);
#endif
    }

    public IMessageProducer CreateMessageProducer()
    {
        return new ServiceBusMqMessageProducer(this) {
            PublishMessageFilter = PublishMessageFilter,
        };
    }

    public IMessageQueueClient CreateMessageQueueClient()
    {
        return new ServiceBusMqClient(this);
    }

    public IMessageHandler GetMessageHandler(Type msgType)
    {
        var messageHandlerFactory = handlerMap[msgType];
        var messageHandler = messageHandlerFactory.CreateMessageHandler();
        return messageHandler;
    }
    
    public void Dispose()
    {
        this.status = WorkerStatus.Disposed;
    }

    protected internal void StartQueues(Dictionary<Type, IMessageHandlerFactory> handlerMap, Dictionary<Type, int> handlerThreadCountMap)
    {
        this.status = WorkerStatus.Starting;
        // Create queues for each registered type
        this.handlerMap = handlerMap;

        queueMap = new Dictionary<string, Type>();

        var mqSuffixes = new[] {".inq", ".outq", ".priorityq", ".dlq"};
        foreach (var type in this.handlerMap.Keys)
        {
            foreach (var mqSuffix in mqSuffixes)
            {
                var queueName = QueueNames.ResolveQueueNameFn(type.Name, mqSuffix);
                queueName = queueName.SafeQueueName()!;

                if (!queueMap.ContainsKey(queueName))
                    queueMap.Add(queueName, type);

                var mqDesc = new QueueDescription(queueName);
#if NETFRAMEWORK
                if (!namespaceManager.QueueExists(queueName))
                    namespaceManager.CreateQueue(mqDesc);
#else
                // Prefer GetAwaiter().GetResult() so that the StackTrace
                // is easier to use, see:
                // https://stackoverflow.com/a/36427080
                if (!managementClient.QueueExistsAsync(mqDesc.Path).GetAwaiter().GetResult())
                    managementClient.CreateQueueAsync(mqDesc).GetAwaiter().GetResult();
#endif
            }

            var mqNames = new QueueNames(type);
            AddQueueHandler(type, mqNames.In, handlerThreadCountMap[type]);
            AddQueueHandler(type, mqNames.Priority, handlerThreadCountMap[type]);
        }
        this.status = WorkerStatus.Started;
    }

    List<ServiceBusMqWorker> workers = new();
    private void AddQueueHandler(Type queueType, string queueName, int threadCount=1)
    {
        queueName = queueName.SafeQueueName()!;

#if !NETFRAMEWORK
        var sbClient = new QueueClient(address, queueName, ReceiveMode.PeekLock);
        var messageHandler = this.GetMessageHandler(queueType);
        var sbWorker = new ServiceBusMqWorker(messageHandler, CreateMessageQueueClient(), queueName, sbClient);
        workers.Add(sbWorker);
        sbClient.RegisterMessageHandler(sbWorker.HandleMessageAsync,
            new MessageHandlerOptions(
                (eventArgs) => Task.CompletedTask)
            {
                MaxConcurrentCalls = threadCount,
                AutoComplete = false
            });
#else
        var sbClient = QueueClient.CreateFromConnectionString(address, queueName, ReceiveMode.PeekLock);
        var options = new OnMessageOptions
        {
            // Cannot use AutoComplete because our HandleMessage throws errors into SS's handlers; this would
            // normally release the BrokeredMessage back to the Azure Service Bus queue, which we don't actually want

            AutoComplete = false,
            //AutoRenewTimeout = new TimeSpan()
            MaxConcurrentCalls = threadCount
        };

        var messageHandler = this.GetMessageHandler(queueType);
        var sbWorker = new ServiceBusMqWorker(messageHandler, CreateMessageQueueClient(), queueName, sbClient);
        workers.Add(sbWorker);
        sbClient.OnMessage(sbWorker.HandleMessage, options);
#endif
        sbClients.GetOrAdd(queueName, sbClient);
    }

    protected internal void StopQueues()
    {
<<<<<<< HEAD
#if !NETFRAMEWORK
=======
        this.status = WorkerStatus.Stopping;
#if NETCORE
>>>>>>> 63a39c18
        sbClients.Each(async kvp => await kvp.Value.CloseAsync());
#else
        sbClients.Each(kvp => kvp.Value.Close());
#endif
        sbClients.Clear();
        this.status = WorkerStatus.Stopped;
    }

    protected internal QueueClient GetOrCreateClient(string queueName)
    {
        queueName = queueName.SafeQueueName()!;

        if (sbClients.ContainsKey(queueName))
            return sbClients[queueName];

        var qd = new QueueDescription(queueName);

#if NETFRAMEWORK
        // Create queue on ServiceBus namespace if it doesn't exist
        if (!namespaceManager.QueueExists(queueName))
        {
            try
            {
                namespaceManager.CreateQueue(qd);
            }
            catch (MessagingEntityAlreadyExistsException) { /* ignore */ }
        }
        var sbClient = QueueClient.CreateFromConnectionString(address, qd.Path);
#else
        if (!managementClient.QueueExistsAsync(queueName).GetAwaiter().GetResult())
        {
            try
            {
                managementClient.CreateQueueAsync(qd).GetAwaiter().GetResult();
            }
            catch (MessagingEntityAlreadyExistsException) { /* ignore */ }
        }
        var sbClient = new QueueClient(address, queueName);

#endif
        sbClient = sbClients.GetOrAdd(queueName, sbClient);
        return sbClient;
    }

    public IMessageHandlerStats GetStats()
    {
        lock (workers)
        {
            var total = new MessageHandlerStats("All Handlers");
            workers.ForEach(x => total.Add(x.GetStats()));
            return total;
        }
    }

    int status = 0;
    public string GetStatus() => WorkerStatus.ToString(status);
    
    public string GetStatsDescription()
    {
        lock (workers)
        {
            var sb = StringBuilderCache.Allocate()
                .Append("#MQ SERVER STATS:\n");
            sb.AppendLine("===============");
            sb.AppendLine("Current Status: " + GetStatus());
            sb.AppendLine("Listening On: " + string.Join(", ", workers.Select(x => x.QueueName).ToArray()));
            sb.AppendLine("Times Started: " + Interlocked.CompareExchange(ref timesStarted, 0, 0));
            sb.AppendLine("Num of Errors: " + Interlocked.CompareExchange(ref noOfErrors, 0, 0));
            sb.AppendLine("Num of Continuous Errors: " + Interlocked.CompareExchange(ref noOfContinuousErrors, 0, 0));
            sb.AppendLine("Last ErrorMsg: " + lastExMsg);
            sb.AppendLine("===============");

            foreach (var worker in workers)
            {
                sb.AppendLine(worker.MessageHandler.GetStats().ToString());
                sb.AppendLine("---------------\n");
            }

            return StringBuilderCache.ReturnAndFree(sb);
        }
    }
}<|MERGE_RESOLUTION|>--- conflicted
+++ resolved
@@ -20,17 +20,14 @@
 
 public class ServiceBusMqMessageFactory : IMessageFactory
 {
-<<<<<<< HEAD
-#if !NETFRAMEWORK
-=======
+
     private long timesStarted;
     private long doOperation = WorkerOperation.NoOp;
     private long noOfErrors = 0;
     private int noOfContinuousErrors = 0;
     private string lastExMsg = null;
 
-#if NETCORE
->>>>>>> 63a39c18
+#if !NETFRAMEWORK
     public Action<Microsoft.Azure.ServiceBus.Message,IMessage> PublishMessageFilter { get; set; }
 #else
     public Action<BrokeredMessage,IMessage> PublishMessageFilter { get; set; }
@@ -165,12 +162,8 @@
 
     protected internal void StopQueues()
     {
-<<<<<<< HEAD
-#if !NETFRAMEWORK
-=======
         this.status = WorkerStatus.Stopping;
-#if NETCORE
->>>>>>> 63a39c18
+#if !NETFRAMEWORK
         sbClients.Each(async kvp => await kvp.Value.CloseAsync());
 #else
         sbClients.Each(kvp => kvp.Value.Close());
