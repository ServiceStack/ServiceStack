﻿// Copyright (c) ServiceStack, Inc. All Rights Reserved.
// License: https://raw.github.com/ServiceStack/ServiceStack/master/license.txt

using System;
using System.Collections.Generic;
using System.Globalization;
using System.IO;
using System.Linq;
using System.Net;
using System.Security.Cryptography;
using System.Text.RegularExpressions;
using System.Threading;
using System.Threading.Tasks;
using ServiceStack.Text;
using ServiceStack.Text.Common;

namespace ServiceStack;

public class LicenseException : Exception
{
    public LicenseException(string message) : base(message) { }
    public LicenseException(string message, Exception innerException) : base(message, innerException) {}
}

public enum LicenseType
{
    Free,
    FreeIndividual,
    FreeOpenSource,
    Indie,
    Business,
    Enterprise,
    TextIndie,
    TextBusiness,
    OrmLiteIndie,
    OrmLiteBusiness,
    RedisIndie,
    RedisBusiness,
    AwsIndie,
    AwsBusiness,
    Trial,
    Site,
    TextSite,
    RedisSite,
    OrmLiteSite,
}

[Flags]
public enum LicenseFeature : long
{
    None = 0,
    All = Premium | Text | Client | Common | Redis | OrmLite | ServiceStack | Server | Razor | Admin | Aws,
    RedisSku = Redis | Text,
    OrmLiteSku = OrmLite | Text,
    AwsSku = Aws | Text,
    Free = None,
    Premium = 1 << 0,
    Text = 1 << 1,
    Client = 1 << 2,
    Common = 1 << 3,
    Redis = 1 << 4,
    OrmLite = 1 << 5,
    ServiceStack = 1 << 6,
    Server = 1 << 7,
    Razor = 1 << 8,
    Admin = 1 << 9,
    Aws = 1 << 10,
}

[Flags]
public enum LicenseMeta : long
{
    None = 0,
    Subscription = 1 << 0,
    Cores = 1 << 1,
}

public enum QuotaType
{
    Operations,      //ServiceStack
    Types,           //Text, Redis
    Fields,          //ServiceStack, Text, Redis, OrmLite
    RequestsPerHour, //Redis
    Tables,          //OrmLite, Aws
    PremiumFeature,  //AdminUI, Advanced Redis APIs, etc
}

/// <summary>
/// Public Code API to register commercial license for ServiceStack.
/// </summary>
public static class Licensing
{
    public static void RegisterLicense(string licenseKeyText)
    {
        LicenseUtils.RegisterLicense(licenseKeyText);
    }

    public static void RegisterLicenseFromFile(string filePath)
    {
        if (!filePath.FileExists())
            throw new LicenseException("License file does not exist: " + filePath).Trace();

        var licenseKeyText = filePath.ReadAllText();
        LicenseUtils.RegisterLicense(licenseKeyText);
    }

    public static void RegisterLicenseFromFileIfExists(string filePath)
    {
        if (!filePath.FileExists())
            return;

        var licenseKeyText = filePath.ReadAllText();
        LicenseUtils.RegisterLicense(licenseKeyText);
    }
}

public class LicenseKey
{
    public string Ref { get; set; }
    public string Name { get; set; }
    public LicenseType Type { get; set; }
    public long Meta { get; set; }
    public string Hash { get; set; }
    // Hash Algorithm
    public string Halg { get; set; }
    public DateTime Expiry { get; set; }
}

/// <summary>
/// Internal Utilities to verify licensing
/// </summary>
public static class LicenseUtils
{
    public const string RuntimePublicKey = "<RSAKeyValue><Modulus>nkqwkUAcuIlVzzOPENcQ+g5ALCe4LyzzWv59E4a7LuOM1Nb+hlNlnx2oBinIkvh09EyaxIX2PmaY0KtyDRIh+PoItkKeJe/TydIbK/bLa0+0Axuwa0MFShE6HdJo/dynpODm64+Sg1XfhICyfsBBSxuJMiVKjlMDIxu9kDg7vEs=</Modulus><Exponent>AQAB</Exponent></RSAKeyValue>";
    public const string LicensePublicKey = "<RSAKeyValue><Modulus>w2fTTfr2SrGCclwLUkrbH0XsIUpZDJ1Kei2YUwYGmIn5AUyCPLTUv3obDBUBFJKLQ61Khs7dDkXlzuJr5tkGQ0zS0PYsmBPAtszuTum+FAYRH4Wdhmlfqu1Z03gkCIo1i11TmamN5432uswwFCVH60JU3CpaN97Ehru39LA1X9E=</Modulus><Exponent>AQAB</Exponent></RSAKeyValue>";

    private const string ContactDetails = " Please see servicestack.net or contact team@servicestack.net for more details.";

    static LicenseUtils()
    {
        PclExport.Instance.RegisterLicenseFromConfig();
    }

    public static bool HasInit { get; private set; }
    public static void Init()
    {
        HasInit = true; //Dummy method to init static constructor
    }

    public static class ErrorMessages
    {
        private const string UpgradeInstructions = " Please see https://servicestack.net to upgrade to a commercial license or visit https://github.com/ServiceStackV3/ServiceStackV3 to revert back to the free ServiceStack v3.";
        internal const string ExceededRedisTypes = "The free-quota limit on '{0} Redis Types' has been reached." + UpgradeInstructions;
        internal const string ExceededRedisRequests = "The free-quota limit on '{0} Redis requests per hour' has been reached." + UpgradeInstructions;
        internal const string ExceededOrmLiteTables = "The free-quota limit on '{0} OrmLite Tables' has been reached." + UpgradeInstructions;
        internal const string ExceededAwsTables = "The free-quota limit on '{0} AWS Tables' has been reached." + UpgradeInstructions;
        internal const string ExceededServiceStackOperations = "The free-quota limit on '{0} ServiceStack Operations' has been reached." + UpgradeInstructions;
        internal const string ExceededAdminUi = "The Admin UI is a commercial-only premium feature." + UpgradeInstructions;
        internal const string ExceededPremiumFeature = "Unauthorized use of a commercial-only premium feature." + UpgradeInstructions;
        public const string UnauthorizedAccessRequest = "Unauthorized access request of a licensed feature.";
    }

    public static class FreeQuotas
    {
        public const int ServiceStackOperations = 10;
        public const int TypeFields = 20;
        public const int RedisTypes = 20;
        public const int RedisRequestPerHour = 6000;
        public const int OrmLiteTables = 10;
        public const int AwsTables = 10;
        public const int PremiumFeature = 0;
    }

    public static void AssertEvaluationLicense()
    {
        if (DateTime.UtcNow > new DateTime(2013, 12, 31))
            throw new LicenseException("The evaluation license for this software has expired. " +
                                       "See https://servicestack.net to upgrade to a valid license.").Trace();
    }

    private static readonly int[] revokedSubs = { 4018, 4019, 4041, 4331, 4581 };

    private class __ActivatedLicense
    {
        internal readonly LicenseKey LicenseKey;
        internal __ActivatedLicense(LicenseKey licenseKey) => LicenseKey = licenseKey;
    }

    public static string LicenseWarningMessage { get; private set; }
        
    private static string GetLicenseWarningMessage()
    {
        var key = __activatedLicense?.LicenseKey;
        if (key == null)
            return null;

        if (DateTime.UtcNow > key.Expiry)
        {
            var licenseMeta = key.Meta;
            if ((licenseMeta & (long)LicenseMeta.Subscription) != 0)
                return $"This Annual Subscription expired on '{key.Expiry:d}', please update your License Key with this years subscription.";
        }

        return null;
    }

    private static __ActivatedLicense __activatedLicense;

    private static void __setActivatedLicense(__ActivatedLicense licence)
    {
        __activatedLicense = licence;
        Env.UpdateServerUserAgent();
    }

    public static void RegisterLicense(string licenseKeyText)
    {
        JsConfig.InitStatics();

        if (__activatedLicense != null) //Skip multiple license registrations. Use RemoveLicense() to reset.
            return;

        string subId = null;
        var hold = Thread.CurrentThread.CurrentCulture;
        Thread.CurrentThread.CurrentCulture = CultureInfo.InvariantCulture;
        try
        {
            licenseKeyText = licenseKeyText?.Trim();
            if (string.IsNullOrEmpty(licenseKeyText))
                throw new ArgumentNullException(nameof(licenseKeyText));
            
            if (IsFreeLicenseKey(licenseKeyText))
            {
                ValidateFreeLicenseKey(licenseKeyText);
                return;
            }
                
            subId = licenseKeyText.LeftPart('-');
            if (!int.TryParse(subId, out var subIdInt))
            {
                if (!licenseKeyText.StartsWith("TRIAL"))
                    throw new LicenseException("This license is invalid." + ContactDetails);
            }
                
            if (Env.IsAot())
            {
                __setActivatedLicense(new __ActivatedLicense(new LicenseKey { Type = LicenseType.Indie }));
                return;
            }

            if (revokedSubs.Contains(subIdInt))
                throw new LicenseException("This subscription has been revoked. " + ContactDetails);

            var key = VerifyLicenseKeyText(licenseKeyText);
            ValidateLicenseKey(key);
        }
        catch (PlatformNotSupportedException pex)
        {
            // Allow usage in environments like dotnet script
            __setActivatedLicense(new __ActivatedLicense(new LicenseKey { Type = LicenseType.Indie }));
        }
        catch (Exception ex)
        {
            //bubble unrelated project Exceptions
            switch (ex)
            {
                case FileNotFoundException or FileLoadException or BadImageFormatException or NotSupportedException
#if NET6_0_OR_GREATER
                    or System.Net.Http.HttpRequestException
#endif
                    or WebException or TaskCanceledException or LicenseException:
                    throw;
            }

            var msg = "This license is invalid." + ContactDetails;
            if (!string.IsNullOrEmpty(subId))
                msg += $" The id for this license is '{subId}'";

            lock (typeof(LicenseUtils))
            {
                try
                {
                    var key = PclExport.Instance.VerifyLicenseKeyTextFallback(licenseKeyText);
                    ValidateLicenseKey(key);
                }
                catch (Exception exFallback)
                {
                    Tracer.Instance.WriteWarning(ex.ToString());

                    if (exFallback is FileNotFoundException or FileLoadException or BadImageFormatException) 
                        throw;

                    throw new LicenseException(msg, exFallback).Trace();
                }
            }

            throw new LicenseException(msg, ex).Trace();
        }
        finally
        {
            Thread.CurrentThread.CurrentCulture = hold;
        }
    }

    private static void ValidateLicenseKey(LicenseKey key)
    {
        var releaseDate = Env.GetReleaseDate();
        if (releaseDate > key.Expiry)
            throw new LicenseException($"This license has expired on {key.Expiry:d} and is not valid for use with this release."
                                       + ContactDetails).Trace();

        if (key.Type == LicenseType.Trial && DateTime.UtcNow > key.Expiry)
            throw new LicenseException($"This trial license has expired on {key.Expiry:d}." + ContactDetails).Trace();

        __setActivatedLicense(new __ActivatedLicense(key));

        LicenseWarningMessage = GetLicenseWarningMessage();
        if (LicenseWarningMessage != null)
            Console.WriteLine(LicenseWarningMessage);
    }
        
    private const string IndividualPrefix = "Individual (c) ";
    private const string OpenSourcePrefix = "OSS ";

    private static bool IsFreeLicenseKey(string licenseText) =>
        licenseText.StartsWith(IndividualPrefix) || licenseText.StartsWith(OpenSourcePrefix);

    private static void ValidateFreeLicenseKey(string licenseText)
    {
        if (!IsFreeLicenseKey(licenseText))
            throw new NotSupportedException("Not a free License Key");
            
        var envKey = Environment.GetEnvironmentVariable("SERVICESTACK_LICENSE");
        if (envKey == licenseText)
            throw new LicenseException("Cannot use SERVICESTACK_LICENSE Environment variable with free License Keys, " +
                                       "please use Licensing.RegisterLicense() in source code.");

        LicenseKey key = null;
        if (licenseText.StartsWith(IndividualPrefix))
        {
            key = VerifyIndividualLicense(licenseText);
            if (key == null)
                throw new LicenseException("Individual License Key is invalid.");
        }
        else if (licenseText.StartsWith(OpenSourcePrefix))
        {
            key = VerifyOpenSourceLicense(licenseText);
            if (key == null)
                throw new LicenseException("Open Source License Key is invalid.");
        }
        else throw new NotSupportedException("Not a free License Key");

        var releaseDate = Env.GetReleaseDate();
        if (releaseDate > key.Expiry)
            throw new LicenseException($"This license has expired on {key.Expiry:d} and is not valid for use with this release.\n"
                                       + "Check https://servicestack.net/free for eligible renewals.").Trace();

        __setActivatedLicense(new __ActivatedLicense(key));
    }

    internal static string Info => __activatedLicense?.LicenseKey == null
        ? "NO"
        : __activatedLicense.LicenseKey.Type switch {
            LicenseType.Free => "FR",
            LicenseType.FreeIndividual => "FI",
            LicenseType.FreeOpenSource => "FO",
            LicenseType.Indie => "IN",
            LicenseType.Business => "BU",
            LicenseType.Enterprise => "EN",
            LicenseType.TextIndie => "TI",
            LicenseType.TextBusiness => "TB",
            LicenseType.OrmLiteIndie => "OI",
            LicenseType.OrmLiteBusiness => "OB",
            LicenseType.RedisIndie => "RI",
            LicenseType.RedisBusiness => "RB",
            LicenseType.AwsIndie => "AI",
            LicenseType.AwsBusiness => "AB",
            LicenseType.Trial => "TR",
            LicenseType.Site => "SI",
            LicenseType.TextSite => "TS",
            LicenseType.RedisSite => "RS",
            LicenseType.OrmLiteSite => "OS",
            _ => "UN",
        };

    private static LicenseKey VerifyIndividualLicense(string licenseKey)
    {
        if (licenseKey == null)
            return null;
        if (licenseKey.Length < 100)
            return null;
        if (!licenseKey.StartsWith(IndividualPrefix))
            return null;
        var keyText = licenseKey.LastLeftPart(' ');
        var keySign = licenseKey.LastRightPart(' ');
        if (keySign.Length < 48)
            return null;

        try
        {
            var rsa = RSA.Create();
            rsa.FromXml(LicensePublicKey);

<<<<<<< HEAD
#if NETFRAMEWORK
                var verified = ((System.Security.Cryptography.RSACryptoServiceProvider)rsa)
=======
#if !NETCORE
                var verified = ((RSACryptoServiceProvider)rsa)
>>>>>>> d8c90de3
                    .VerifyData(keyText.ToUtf8Bytes(), "SHA256", Convert.FromBase64String(keySign));
#else
            var verified = rsa.VerifyData(keyText.ToUtf8Bytes(), 
                Convert.FromBase64String(keySign), 
                HashAlgorithmName.SHA256, 
                RSASignaturePadding.Pkcs1);
#endif
            if (verified)
            {
                var yearStr = keyText.Substring(IndividualPrefix.Length).LeftPart(' ');
                if (yearStr.Length == 4 && int.TryParse(yearStr, out var year))
                {
                    return new LicenseKey {
                        Expiry = new DateTime(year + 1, 1, 1, 0, 0, 0, DateTimeKind.Utc),
                        Hash = keySign,
                        Name = keyText,
                        Type = LicenseType.FreeIndividual,
                    };
                }
            }
        }
        catch { }

        return null;
    }

    private static LicenseKey VerifyOpenSourceLicense(string licenseKey)
    {
        if (licenseKey == null)
            return null;
        if (licenseKey.Length < 100)
            return null;
        if (!licenseKey.StartsWith(OpenSourcePrefix))
            return null;
        var keyText = licenseKey.LastLeftPart(' ');
        var keySign = licenseKey.LastRightPart(' ');
        if (keySign.Length < 48)
            return null;

        try
        {
            var rsa = RSA.Create();
            rsa.FromXml(LicensePublicKey);

<<<<<<< HEAD
#if NETFRAMEWORK
                var verified = ((System.Security.Cryptography.RSACryptoServiceProvider)rsa)
=======
#if !NETCORE
                var verified = ((RSACryptoServiceProvider)rsa)
>>>>>>> d8c90de3
                    .VerifyData(keyText.ToUtf8Bytes(), "SHA256", Convert.FromBase64String(keySign));
#else
            var verified = rsa.VerifyData(keyText.ToUtf8Bytes(), 
                Convert.FromBase64String(keySign), 
                HashAlgorithmName.SHA256, 
                RSASignaturePadding.Pkcs1);
#endif
            if (verified)
            {
                var yearStr = keyText.Substring(OpenSourcePrefix.Length).RightPart(' ').LeftPart(' ');
                if (yearStr.Length == 4 && int.TryParse(yearStr, out var year))
                {
                    return new LicenseKey {
                        Expiry = new DateTime(year + 1, 1, 1, 0, 0, 0, DateTimeKind.Utc),
                        Hash = keySign,
                        Name = keyText,
                        Type = LicenseType.FreeOpenSource,
                    };
                }
            }
        }
        catch { }

        return null;
    }

    public static void RemoveLicense()
    {
        __setActivatedLicense(null);
    }

    public static LicenseFeature ActivatedLicenseFeatures()
    {
        return __activatedLicense?.LicenseKey.GetLicensedFeatures() ?? LicenseFeature.None;
    }

    public static void ApprovedUsage(int allowedUsage, int actualUsage, string message)
    {
        if (actualUsage > allowedUsage)
            throw new LicenseException(message.Fmt(allowedUsage)).Trace();
    }

    // Only used for testing license validation
    public static void ApprovedUsage(LicenseFeature licensedFeatures, LicenseFeature requestedFeature,
        int allowedUsage, int actualUsage, string message)
    {
        if ((LicenseFeature.All & licensedFeatures) == LicenseFeature.All) //Standard Usage
            return;
        if ((requestedFeature & licensedFeatures) == requestedFeature) //Has License for quota restriction
            return;
            
        if (actualUsage > allowedUsage)
            throw new LicenseException(message.Fmt(allowedUsage)).Trace();
    }

    public static bool HasLicensedFeature(LicenseFeature feature)
    {
        var licensedFeatures = ActivatedLicenseFeatures();
        return (feature & licensedFeatures) == feature;
    }

    public static void AssertValidUsage(LicenseFeature feature, QuotaType quotaType, int count)
    {
        var licensedFeatures = ActivatedLicenseFeatures();
        if ((LicenseFeature.All & licensedFeatures) == LicenseFeature.All) //Standard Usage
            return;
        if ((feature & licensedFeatures) == feature) //Has License for quota restriction
            return;

        //Free Quotas
        switch (feature)
        {
            case LicenseFeature.Redis:
                switch (quotaType)
                {
                    case QuotaType.Types:
                        ApprovedUsage(FreeQuotas.RedisTypes, count, ErrorMessages.ExceededRedisTypes);
                        return;
                    case QuotaType.RequestsPerHour:
                        ApprovedUsage(FreeQuotas.RedisRequestPerHour, count, ErrorMessages.ExceededRedisRequests);
                        return;
                }
                break;

            case LicenseFeature.OrmLite:
                switch (quotaType)
                {
                    case QuotaType.Tables:
                        ApprovedUsage(FreeQuotas.OrmLiteTables, count, ErrorMessages.ExceededOrmLiteTables);
                        return;
                }
                break;

            case LicenseFeature.Aws:
                switch (quotaType)
                {
                    case QuotaType.Tables:
                        ApprovedUsage(FreeQuotas.AwsTables, count, ErrorMessages.ExceededAwsTables);
                        return;
                }
                break;

            case LicenseFeature.ServiceStack:
                switch (quotaType)
                {
                    case QuotaType.Operations:
                        ApprovedUsage(FreeQuotas.ServiceStackOperations, count, ErrorMessages.ExceededServiceStackOperations);
                        return;
                }
                break;

            case LicenseFeature.Admin:
                switch (quotaType)
                {
                    case QuotaType.PremiumFeature:
                        ApprovedUsage(FreeQuotas.PremiumFeature, count, ErrorMessages.ExceededAdminUi);
                        return;
                }
                break;

            case LicenseFeature.Premium:
                switch (quotaType)
                {
                    case QuotaType.PremiumFeature:
                        ApprovedUsage(FreeQuotas.PremiumFeature, count, ErrorMessages.ExceededPremiumFeature);
                        return;
                }
                break;
        }

        throw new LicenseException("Unknown Quota Usage: {0}, {1}".Fmt(feature, quotaType)).Trace();
    }

    public static LicenseFeature GetLicensedFeatures(this LicenseKey key)
    {
        switch (key.Type)
        {
            case LicenseType.Free:
                return LicenseFeature.Free;
                
            case LicenseType.FreeIndividual:
            case LicenseType.FreeOpenSource:
            case LicenseType.Indie:
            case LicenseType.Business:
            case LicenseType.Enterprise:
            case LicenseType.Trial:
            case LicenseType.Site:
                return LicenseFeature.All;

            case LicenseType.TextIndie:
            case LicenseType.TextBusiness:
            case LicenseType.TextSite:
                return LicenseFeature.Text;

            case LicenseType.OrmLiteIndie:
            case LicenseType.OrmLiteBusiness:
            case LicenseType.OrmLiteSite:
                return LicenseFeature.OrmLiteSku;

            case LicenseType.AwsIndie:
            case LicenseType.AwsBusiness:
                return LicenseFeature.AwsSku;

            case LicenseType.RedisIndie:
            case LicenseType.RedisBusiness:
            case LicenseType.RedisSite:
                return LicenseFeature.RedisSku;
        }
        throw new ArgumentException("Unknown License Type: " + key.Type).Trace();
    }

    public static LicenseKey ToLicenseKey(this string licenseKeyText)
    {
        licenseKeyText = Regex.Replace(licenseKeyText, @"\s+", "");
        var parts = licenseKeyText.SplitOnFirst('-');
        var refId = parts[0];
        var base64 = parts[1];
        var jsv = Convert.FromBase64String(base64).FromUtf8Bytes();

        var hold = JsConfig<DateTime>.DeSerializeFn;
        var holdRaw = JsConfig<DateTime>.RawDeserializeFn;

        try
        {
            JsConfig<DateTime>.DeSerializeFn = null;
            JsConfig<DateTime>.RawDeserializeFn = null;

            var key = jsv.FromJsv<LicenseKey>();

            if (key.Ref != refId)
                throw new LicenseException("The license '{0}' is not assigned to CustomerId '{1}'.".Fmt(base64, refId)).Trace();

            return key;
        }
        finally
        {
            JsConfig<DateTime>.DeSerializeFn = hold;
            JsConfig<DateTime>.RawDeserializeFn = holdRaw;
        }
    }

    public static LicenseKey ToLicenseKeyFallback(this string licenseKeyText)
    {
        licenseKeyText = Regex.Replace(licenseKeyText, @"\s+", "");
        var parts = licenseKeyText.SplitOnFirst('-');
        var refId = parts[0];
        var base64 = parts[1];
        var jsv = Convert.FromBase64String(base64).FromUtf8Bytes();

        var map = jsv.FromJsv<Dictionary<string, string>>();
        var key = new LicenseKey
        {
            Ref = map.Get("Ref"),
            Name = map.Get("Name"),
            Type = (LicenseType)Enum.Parse(typeof(LicenseType), map.Get("Type"), ignoreCase: true),
            Hash = map.Get("Hash"),
            Expiry = DateTimeSerializer.ParseManual(map.Get("Expiry"), DateTimeKind.Utc).GetValueOrDefault(),
        };

        if (key.Ref != refId)
            throw new LicenseException($"The license '{base64}' is not assigned to CustomerId '{refId}'.").Trace();

        return key;
    }

    public static string GetHashKeyToSign(this LicenseKey key)
    {
        return $"{key.Ref}:{key.Name}:{key.Expiry:yyyy-MM-dd}:{key.Type}";
    }

    public static Exception GetInnerMostException(this Exception ex)
    {
        //Extract true exception from static initializers (e.g. LicenseException)
        while (ex.InnerException != null)
        {
            ex = ex.InnerException;
        }
        return ex;
    }
        
    //License Utils
    public static bool VerifySignedHash(byte[] dataToVerify, byte[] signedData, RSAParameters key)
    {
        using var sha = TextConfig.CreateSha();
        return VerifySignedHash(dataToVerify, signedData, key, sha);
    }
    
    public static bool VerifySignedHash(byte[] dataToVerify, byte[] signedData, RSAParameters key, object halg)
    {
        try
        {
            var rsAlg = new RSACryptoServiceProvider();
            rsAlg.ImportParameters(key);
            return rsAlg.VerifyData(dataToVerify, halg, signedData);
        }
        catch (CryptographicException ex)
        {
            Tracer.Instance.WriteError(ex);
            return false;
        }
    }

    public static LicenseKey VerifyLicenseKeyText(string licenseKeyText)
    {
        LicenseKey key;
        try
        {
            if (!licenseKeyText.VerifyLicenseKeyText(out key))
                throw new ArgumentException("licenseKeyText");
        }
        catch (Exception)
        {
            if (!VerifyLicenseKeyTextFallback(licenseKeyText, out key))
                throw;
        }
        return key;
    }
        
    private static void FromXml(this RSA rsa, string xml)
    {
#if NETFRAMEWORK
            rsa.FromXmlString(xml);
#else
        //throws PlatformNotSupportedException
        var csp = ExtractFromXml(xml);
        rsa.ImportParameters(csp);
#endif
    }
<<<<<<< HEAD

    private static System.Security.Cryptography.RSAParameters ExtractFromXml(string xml)
=======
        
#if !NET45
    private static RSAParameters ExtractFromXml(string xml)
>>>>>>> d8c90de3
    {
        var csp = new RSAParameters();
        using var reader = System.Xml.XmlReader.Create(new StringReader(xml));
        while (reader.Read())
        {
            if (reader.NodeType != System.Xml.XmlNodeType.Element)
                continue;

            var elName = reader.Name;
            if (elName == "RSAKeyValue")
                continue;

            do {
                reader.Read();
            } while (reader.NodeType != System.Xml.XmlNodeType.Text && reader.NodeType != System.Xml.XmlNodeType.EndElement);

            if (reader.NodeType == System.Xml.XmlNodeType.EndElement)
                continue;

            var value = reader.Value;
            switch (elName)
            {
                case "Modulus":
                    csp.Modulus = Convert.FromBase64String(value);
                    break;
                case "Exponent":
                    csp.Exponent = Convert.FromBase64String(value);
                    break;
                case "P":
                    csp.P = Convert.FromBase64String(value);
                    break;
                case "Q":
                    csp.Q = Convert.FromBase64String(value);
                    break;
                case "DP":
                    csp.DP = Convert.FromBase64String(value);
                    break;
                case "DQ":
                    csp.DQ = Convert.FromBase64String(value);
                    break;
                case "InverseQ":
                    csp.InverseQ = Convert.FromBase64String(value);
                    break;
                case "D":
                    csp.D = Convert.FromBase64String(value);
                    break;
            }
        }

        return csp;
    }

    public static bool VerifyLicenseKeyText(this string licenseKeyText, out LicenseKey key)
    {
        var publicRsaProvider = new RSACryptoServiceProvider();
        publicRsaProvider.FromXml(LicensePublicKey);
        var publicKeyParams = publicRsaProvider.ExportParameters(false);

        key = licenseKeyText.ToLicenseKey();
        var originalData = key.GetHashKeyToSign().ToUtf8Bytes();
        var signedData = Convert.FromBase64String(key.Hash);

        var halg = CreateHashAlgorithm(key.Halg);
        using (halg as IDisposable)
        {
            return VerifySignedHash(originalData, signedData, publicKeyParams, halg);
        }
    }

    public static object CreateHashAlgorithm(string name)
    {
        object halg = name switch {
            nameof(SHA256) => SHA256.Create(),
            nameof(SHA384) => SHA384.Create(),
            nameof(SHA512) => SHA512.Create(),
#if NET8_0_OR_GREATER            
            nameof(SHA3_256) => SHA3_256.Create(),
            nameof(SHA3_512) => SHA3_512.Create(),
#endif
            _ => SHA1.Create()
        };
        return halg;
    }

    public static bool VerifyLicenseKeyTextFallback(this string licenseKeyText, out LicenseKey key)
    {
        RSAParameters publicKeyParams;
        try
        {
            var publicRsaProvider = new RSACryptoServiceProvider();
            publicRsaProvider.FromXml(LicenseUtils.LicensePublicKey);
            publicKeyParams = publicRsaProvider.ExportParameters(false);
        }
        catch (Exception ex)
        {
            throw new Exception("Could not import LicensePublicKey", ex);
        }

        try
        {
            key = licenseKeyText.ToLicenseKeyFallback();
        }
        catch (Exception ex)
        {
            throw new Exception("Could not deserialize LicenseKeyText Manually", ex);
        }

        byte[] originalData;
        byte[] signedData;

        try
        {
            originalData = key.GetHashKeyToSign().ToUtf8Bytes();
        }
        catch (Exception ex)
        {
            throw new Exception("Could not convert HashKey to UTF-8", ex);
        }

        try
        {
            signedData = Convert.FromBase64String(key.Hash);
        }
        catch (Exception ex)
        {
            throw new Exception("Could not convert key.Hash from Base64", ex);
        }

        try
        {
            var halg = CreateHashAlgorithm(key.Halg);
            using (halg as IDisposable)
            {
                return VerifySignedHash(originalData, signedData, publicKeyParams, halg);
            }
        }
        catch (Exception ex)
        {
            throw new Exception($"Could not Verify License Key ({originalData.Length}, {signedData.Length})", ex);
        }
    }
}<|MERGE_RESOLUTION|>--- conflicted
+++ resolved
@@ -400,13 +400,8 @@
             var rsa = RSA.Create();
             rsa.FromXml(LicensePublicKey);
 
-<<<<<<< HEAD
 #if NETFRAMEWORK
-                var verified = ((System.Security.Cryptography.RSACryptoServiceProvider)rsa)
-=======
-#if !NETCORE
                 var verified = ((RSACryptoServiceProvider)rsa)
->>>>>>> d8c90de3
                     .VerifyData(keyText.ToUtf8Bytes(), "SHA256", Convert.FromBase64String(keySign));
 #else
             var verified = rsa.VerifyData(keyText.ToUtf8Bytes(), 
@@ -451,13 +446,8 @@
             var rsa = RSA.Create();
             rsa.FromXml(LicensePublicKey);
 
-<<<<<<< HEAD
 #if NETFRAMEWORK
-                var verified = ((System.Security.Cryptography.RSACryptoServiceProvider)rsa)
-=======
-#if !NETCORE
                 var verified = ((RSACryptoServiceProvider)rsa)
->>>>>>> d8c90de3
                     .VerifyData(keyText.ToUtf8Bytes(), "SHA256", Convert.FromBase64String(keySign));
 #else
             var verified = rsa.VerifyData(keyText.ToUtf8Bytes(), 
@@ -746,14 +736,8 @@
         rsa.ImportParameters(csp);
 #endif
     }
-<<<<<<< HEAD
-
-    private static System.Security.Cryptography.RSAParameters ExtractFromXml(string xml)
-=======
-        
-#if !NET45
+
     private static RSAParameters ExtractFromXml(string xml)
->>>>>>> d8c90de3
     {
         var csp = new RSAParameters();
         using var reader = System.Xml.XmlReader.Create(new StringReader(xml));
