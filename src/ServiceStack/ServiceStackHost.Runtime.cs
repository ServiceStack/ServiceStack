--- conflicted
+++ resolved
@@ -562,40 +562,6 @@
                         .Any(attr => attr.Feature.Has(Feature.Soap));
         }
 
-<<<<<<< HEAD
-        public virtual void WriteSoapMessage(IRequest req, System.ServiceModel.Channels.Message message, Stream outputStream)
-        {
-            try
-            {
-                using (var writer = XmlWriter.Create(outputStream, Config.XmlWriterSettings))
-                {
-                    message.WriteMessage(writer);
-                }
-            }
-            catch (Exception ex)
-            {
-                var response = OnServiceException(req, req.Dto, ex);
-                if (response == null || !outputStream.CanSeek)
-                    return;
-
-                outputStream.Position = 0;
-                try
-                {
-                    message = SoapHandler.CreateResponseMessage(response, message.Version, req.Dto.GetType(),
-                        req.GetSoapMessage().Headers.Action == null);
-                    using (var writer = XmlWriter.Create(outputStream, Config.XmlWriterSettings))
-                    {
-                        message.WriteMessage(writer);
-                    }
-                }
-                catch { }
-            }
-            finally
-            {
-                HostContext.CompleteRequest(req);
-            }
-        }
-
         /// <summary>
         /// Gets IDbConnection Checks if DbInfo is seat in RequestContext.
         /// See multitenancy: https://github.com/ServiceStack/ServiceStack/wiki/Multitenancy
@@ -603,8 +569,6 @@
         /// </summary>
         /// <param name="req">Provided by services and pageView, can be helpfull when overriding this method</param>
         /// <returns></returns>
-=======
->>>>>>> 75dfb600
         public virtual IDbConnection GetDbConnection(IRequest req = null)
         {
             var dbFactory = Container.TryResolve<IDbConnectionFactory>();
@@ -671,12 +635,8 @@
         /// <returns></returns>
         public virtual IMessageProducer GetMessageProducer(IRequest req = null)
         {
-<<<<<<< HEAD
-            return Container.Resolve<IMessageFactory>().CreateMessageProducer();
-=======
             return (Container.TryResolve<IMessageFactory>()
                 ?? Container.TryResolve<IMessageService>().MessageFactory).CreateMessageProducer();
->>>>>>> 75dfb600
         }
 
         public virtual IServiceGateway GetServiceGateway(IRequest req)
