--- conflicted
+++ resolved
@@ -106,12 +106,8 @@
     <Compile Include="AutoQueryMetadataFeature.cs" />
     <Compile Include="CacheInfo.cs" />
     <Compile Include="CacheResponseAttribute.cs" />
-<<<<<<< HEAD
-    <Compile Include="Configuration\MultiAppSettingsBuilder.cs" />
-=======
     <Compile Include="Caching\CacheClientWithPrefix.cs" />
     <Compile Include="CompressResponseAttribute.cs" />
->>>>>>> 5b9dc993
     <Compile Include="ConnectionInfo.cs" />
     <Compile Include="ConnectionInfoAttribute.cs" />
     <Compile Include="ContainerNetCoreExtensions.cs" />
@@ -180,6 +176,7 @@
     <Compile Include="CancellableRequestsFeature.cs" />
     <Compile Include="Configuration\EnvironmentVariableSettings.cs" />
     <Compile Include="Configuration\MultiAppSettings.cs" />
+    <Compile Include="Configuration\MultiAppSettingsBuilder.cs" />
     <Compile Include="EncryptedMessagesFeature.cs" />
     <Compile Include="Html\Minifiers.cs">
       <SubType>Code</SubType>
