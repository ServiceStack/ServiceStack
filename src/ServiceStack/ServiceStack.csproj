﻿<?xml version="1.0" encoding="utf-8"?>
<Project DefaultTargets="Build" xmlns="http://schemas.microsoft.com/developer/msbuild/2003" ToolsVersion="4.0">
  <PropertyGroup>
    <Configuration Condition=" '$(Configuration)' == '' ">Debug</Configuration>
    <Platform Condition=" '$(Platform)' == '' ">AnyCPU</Platform>
    <ProductVersion>9.0.30729</ProductVersion>
    <SchemaVersion>2.0</SchemaVersion>
    <ProjectGuid>{680A1709-25EB-4D52-A87F-EE03FFD94BAA}</ProjectGuid>
    <OutputType>Library</OutputType>
    <AppDesignerFolder>Properties</AppDesignerFolder>
    <RootNamespace>ServiceStack</RootNamespace>
    <AssemblyName>ServiceStack</AssemblyName>
    <TargetFrameworkVersion>v4.5</TargetFrameworkVersion>
    <FileAlignment>512</FileAlignment>
    <FileUpgradeFlags>
    </FileUpgradeFlags>
    <OldToolsVersion>3.5</OldToolsVersion>
    <UpgradeBackupLocation />
    <PublishUrl>publish\</PublishUrl>
    <Install>true</Install>
    <InstallFrom>Disk</InstallFrom>
    <UpdateEnabled>false</UpdateEnabled>
    <UpdateMode>Foreground</UpdateMode>
    <UpdateInterval>7</UpdateInterval>
    <UpdateIntervalUnits>Days</UpdateIntervalUnits>
    <UpdatePeriodically>false</UpdatePeriodically>
    <UpdateRequired>false</UpdateRequired>
    <MapFileExtensions>true</MapFileExtensions>
    <ApplicationRevision>0</ApplicationRevision>
    <ApplicationVersion>1.0.0.%2a</ApplicationVersion>
    <IsWebBootstrapper>false</IsWebBootstrapper>
    <UseApplicationTrust>false</UseApplicationTrust>
    <BootstrapperEnabled>true</BootstrapperEnabled>
    <TargetFrameworkProfile />
  </PropertyGroup>
  <PropertyGroup Condition=" '$(Configuration)|$(Platform)' == 'Debug|AnyCPU' ">
    <DebugSymbols>True</DebugSymbols>
    <DebugType>full</DebugType>
    <Optimize>False</Optimize>
    <OutputPath>bin\Debug\</OutputPath>
    <DefineConstants>TRACE;DEBUG;MONO</DefineConstants>
    <ErrorReport>prompt</ErrorReport>
    <WarningLevel>4</WarningLevel>
    <CodeAnalysisRuleSet>AllRules.ruleset</CodeAnalysisRuleSet>
    <Prefer32Bit>false</Prefer32Bit>
  </PropertyGroup>
  <PropertyGroup Condition=" '$(Configuration)|$(Platform)' == 'Release|AnyCPU' ">
    <DebugType>pdbonly</DebugType>
    <Optimize>True</Optimize>
    <OutputPath>bin\Release\</OutputPath>
    <DefineConstants>TRACE</DefineConstants>
    <ErrorReport>prompt</ErrorReport>
    <WarningLevel>4</WarningLevel>
    <CodeAnalysisRuleSet>AllRules.ruleset</CodeAnalysisRuleSet>
    <DocumentationFile>bin\Release\ServiceStack.xml</DocumentationFile>
    <Prefer32Bit>false</Prefer32Bit>
  </PropertyGroup>
  <PropertyGroup Condition="'$(Configuration)|$(Platform)' == 'Signed|AnyCPU'">
    <OutputPath>bin\Signed\</OutputPath>
    <DefineConstants>TRACE</DefineConstants>
    <DocumentationFile>bin\Release\ServiceStack.XML</DocumentationFile>
    <Optimize>true</Optimize>
    <DebugType>pdbonly</DebugType>
    <PlatformTarget>AnyCPU</PlatformTarget>
    <ErrorReport>prompt</ErrorReport>
    <CodeAnalysisRuleSet>AllRules.ruleset</CodeAnalysisRuleSet>
    <Prefer32Bit>false</Prefer32Bit>
  </PropertyGroup>
  <ItemGroup>
    <Reference Include="ServiceStack.Interfaces">
      <HintPath>..\..\lib\ServiceStack.Interfaces.dll</HintPath>
    </Reference>
    <Reference Include="System" />
    <Reference Include="System.Configuration" />
    <Reference Include="System.Core">
      <RequiredTargetFramework>3.5</RequiredTargetFramework>
    </Reference>
    <Reference Include="System.Data" />
    <Reference Include="System.Net" />
    <Reference Include="System.Runtime.Serialization">
      <RequiredTargetFramework>3.0</RequiredTargetFramework>
    </Reference>
    <Reference Include="System.ServiceModel" />
    <Reference Include="System.Web" />
    <Reference Include="System.Web.Abstractions" />
    <Reference Include="System.Xml" />
    <Reference Include="ServiceStack.Text">
      <HintPath>..\..\lib\ServiceStack.Text.dll</HintPath>
    </Reference>
    <Reference Include="System.Xml.Linq" />
  </ItemGroup>
  <ItemGroup>
    <Compile Include="AddHeaderAttribute.cs" />
    <Compile Include="AppHostHttpListenerSmartPoolBase.cs" />
    <Compile Include="AppSelfHostBase.cs" />
    <Compile Include="AspNet\ServiceStackPage.cs">
      <SubType>ASPXCodeBehind</SubType>
    </Compile>
    <Compile Include="Auth\ApiKeyAuthProvider.cs" />
    <Compile Include="Auth\JwtAuthProvider.cs" />
    <Compile Include="Auth\JwtAuthProviderReader.cs" />
    <Compile Include="AutoQueryDataConditions.cs" />
    <Compile Include="AutoQueryDataFeature.cs" />
    <Compile Include="AutoQueryDataServiceSource.cs" />
    <Compile Include="AutoQueryMetadataFeature.cs" />
    <Compile Include="CacheInfo.cs" />
    <Compile Include="CacheResponseAttribute.cs" />
    <Compile Include="ConnectionInfo.cs" />
    <Compile Include="ConnectionInfoAttribute.cs" />
    <Compile Include="ContainerNetCoreExtensions.cs" />
    <Compile Include="CsvRequestLogger.cs" />
<<<<<<< HEAD
    <Compile Include="DisposableTracker.cs" />
=======
    <Compile Include="CustomRequestFilter.cs" />
>>>>>>> 75dfb600
    <Compile Include="FluentValidation\Internal\CollectionPropertyRule.cs" />
    <Compile Include="Host\Handlers\StaticContentHandler.cs" />
    <Compile Include="AppHostBase.NetCore.cs" />
    <Compile Include="Host\NetCore\NetCoreRequest.cs" />
    <Compile Include="Host\NetCore\NetCoreResponse.cs" />
    <Compile Include="HttpCacheFeature.cs" />
    <Compile Include="InProcessServiceGateway.cs" />
    <Compile Include="MiniProfiler\Data\Link.cs" />
    <Compile Include="MiniProfiler\Data\ProfiledDbCommand.cs">
      <SubType>Component</SubType>
    </Compile>
    <Compile Include="MiniProfiler\Data\ProfiledDbConnection.cs">
      <SubType>Component</SubType>
    </Compile>
    <Compile Include="MiniProfiler\Data\ProfiledDbProviderFactory.cs" />
    <Compile Include="NativeTypes\Kotlin\KotlinGenerator.cs" />
    <Compile Include="NetCore\NetCoreContainerAdapter.cs" />
    <Compile Include="NetCore\NetCoreLogFactory.cs" />
    <Compile Include="Platform.cs" />
    <Compile Include="Platforms\PlatformNet.Wcf.cs" />
    <Compile Include="Platforms\PlatformNet.Config.cs" />
    <Compile Include="Platforms\PlatformNet.cs" />
    <Compile Include="Platforms\PlatformNet.Web.cs" />
    <Compile Include="Platforms\PlatformNetCore.cs" />
    <Compile Include="Platforms\PlatformNetCore.Web.cs" />
    <Compile Include="Platforms\PlatformNetCore.Config.cs" />
    <Compile Include="RequiresSchemaProviders.cs" />
    <Compile Include="CancellableRequestsFeature.cs" />
    <Compile Include="Configuration\EnvironmentVariableSettings.cs" />
    <Compile Include="Configuration\MultiAppSettings.cs" />
    <Compile Include="EncryptedMessagesFeature.cs" />
    <Compile Include="Html\Minifiers.cs">
      <SubType>Code</SubType>
    </Compile>
    <Compile Include="Html\Minifiers.css.cs">
      <SubType>Code</SubType>
    </Compile>
    <Compile Include="Html\Minifiers.html.cs">
      <SubType>Code</SubType>
    </Compile>
    <Compile Include="Html\Minifiers.js.cs">
      <SubType>Code</SubType>
    </Compile>
    <Compile Include="NativeTypes\Java\JavaGenerator.cs" />
    <Compile Include="NativeTypes\Swift\SwiftGenerator.cs" />
    <Compile Include="NativeTypes\TypeScript\TypeScriptGenerator.cs" />
    <Compile Include="NativeTypes\VbNet\VbNetGenerator.cs" />
    <Compile Include="ServiceGatewayFactoryBase.cs" />
    <Compile Include="ServiceStackHost.Runtime.Net.cs" />
    <Compile Include="ServiceStackProvider.cs" />
    <Compile Include="AsyncExtensions.cs" />
    <Compile Include="Auth\AspNetWindowsAuthProvider.cs" />
    <Compile Include="Auth\AuthEvents.cs" />
    <Compile Include="Auth\OdnoklassnikiAuthProvider.cs" />
    <Compile Include="Auth\AuthMetadataProvider.cs" />
    <Compile Include="Auth\VkAuthProvider.cs" />
    <Compile Include="Auth\YandexAuthProvider.cs" />
    <Compile Include="Auth\GithubAuthProvider.cs" />
    <Compile Include="Auth\SocialExtensions.cs" />
    <Compile Include="Auth\UserAuthRepositoryExtensions.cs" />
    <Compile Include="CompressedFileResult.cs" />
    <Compile Include="CompressedResult.cs" />
    <Compile Include="Configuration\TextFileSettings.cs" />
    <Compile Include="NativeTypesFeature.cs" />
    <Compile Include="NativeTypes\FSharp\FSharpGenerator.cs" />
    <Compile Include="NativeTypes\NativeTypesMetadata.cs">
      <SubType>Code</SubType>
    </Compile>
    <Compile Include="NativeTypes\NativeTypesService.cs" />
    <Compile Include="NativeTypes\CSharp\CSharpGenerator.cs" />
    <Compile Include="NativeTypes\StringBuilderWrapper.cs" />
    <Compile Include="EnsureHttpsAttribute.cs" />
    <Compile Include="Host\ContentTypes.cs" />
    <Compile Include="Host\Handlers\CustomActionHandler.cs" />
    <Compile Include="Host\Handlers\HttpAsyncTaskHandler.cs" />
    <Compile Include="Host\RequestBaseWrapper.cs" />
    <Compile Include="Messaging\IMessageHandlerDisposer.cs" />
    <Compile Include="Messaging\IMessageHandlerFactory.cs" />
    <Compile Include="Messaging\InMemoryTransientMessageFactory.cs" />
    <Compile Include="Messaging\InMemoryTransientMessageService.cs" />
    <Compile Include="Messaging\MessageHandler.cs" />
    <Compile Include="Messaging\MessageHandlerFactory.cs" />
    <Compile Include="Messaging\TransientMessageServiceBase.cs" />
    <Compile Include="Messaging\WorkerStatus.cs" />
    <Compile Include="MqExtensions.cs" />
    <Compile Include="ILogic.cs" />
    <Compile Include="PostmanFeature.cs" />
    <Compile Include="RequestContext.cs" />
    <Compile Include="ServerEventsFeature.cs" />
    <Compile Include="SitemapFeature.cs" />
    <Compile Include="SmartThreadPool\CallerThreadContext.cs" />
    <Compile Include="SmartThreadPool\CanceledWorkItemsGroup.cs" />
    <Compile Include="SmartThreadPool\EventWaitHandleFactory.cs" />
    <Compile Include="SmartThreadPool\Exceptions.cs" />
    <Compile Include="SmartThreadPool\Interfaces.cs" />
    <Compile Include="SmartThreadPool\InternalInterfaces.cs" />
    <Compile Include="SmartThreadPool\PriorityQueue.cs" />
    <Compile Include="SmartThreadPool\SmartThreadPool.cs" />
    <Compile Include="SmartThreadPool\SmartThreadPool.ThreadEntry.cs" />
    <Compile Include="SmartThreadPool\STPEventWaitHandle.cs" />
    <Compile Include="SmartThreadPool\STPPerformanceCounter.cs" />
    <Compile Include="SmartThreadPool\STPStartInfo.cs" />
    <Compile Include="SmartThreadPool\SynchronizedDictionary.cs" />
    <Compile Include="SmartThreadPool\WIGStartInfo.cs" />
    <Compile Include="SmartThreadPool\WorkItem.cs" />
    <Compile Include="SmartThreadPool\WorkItem.WorkItemResult.cs" />
    <Compile Include="SmartThreadPool\WorkItemFactory.cs" />
    <Compile Include="SmartThreadPool\WorkItemInfo.cs" />
    <Compile Include="SmartThreadPool\WorkItemResultTWrapper.cs" />
    <Compile Include="SmartThreadPool\WorkItemsGroup.cs" />
    <Compile Include="SmartThreadPool\WorkItemsGroupBase.cs" />
    <Compile Include="SmartThreadPool\WorkItemsQueue.cs" />
    <Compile Include="StopExecutionException.cs" />
    <Compile Include="TaskExt.cs" />
    <Compile Include="Host\HttpResponseStreamWrapper.cs" />
    <Compile Include="HttpError.cs" />
    <Compile Include="HttpResult.cs" />
    <Compile Include="HttpResultUtils.cs" />
    <Compile Include="LocalizedStrings.cs" />
    <Compile Include="RedisErrorLoggerFeature.cs" />
    <Compile Include="RequestLogsFeature.cs" />
    <Compile Include="Admin\RequestLogsService.cs" />
    <Compile Include="ApplyTo.cs" />
    <Compile Include="AuthenticateAttribute.cs" />
    <Compile Include="AuthFeature.cs" />
    <Compile Include="Auth\AssignRolesService.cs" />
    <Compile Include="Auth\AuthenticateService.cs" />
    <Compile Include="Auth\AuthProvider.cs" />
    <Compile Include="AuthUserSession.cs" />
    <Compile Include="Auth\BasicAuthProvider.cs" />
    <Compile Include="Auth\CredentialsAuthProvider.cs" />
    <Compile Include="Auth\DigestAuthFunctions.cs" />
    <Compile Include="Auth\DigestAuthProvider.cs" />
    <Compile Include="Auth\FacebookAuthProvider.cs" />
    <Compile Include="Auth\IAuthHttpGateway.cs" />
    <Compile Include="Auth\IAuthProvider.cs" />
    <Compile Include="Auth\IAuthSession.cs" />
    <Compile Include="Auth\InMemoryAuthRepository.cs" />
    <Compile Include="Auth\IAuthTokens.cs" />
    <Compile Include="Auth\IRedisClientFacade.cs" />
    <Compile Include="Auth\IAuthRepository.cs" />
    <Compile Include="Auth\OAuthAuthorizer.cs" />
    <Compile Include="Auth\OAuthProvider.cs" />
    <Compile Include="Auth\RedisAuthRepository.cs" />
    <Compile Include="Auth\RegisterService.cs" />
    <Compile Include="Auth\SaltedHash.cs" />
    <Compile Include="Auth\TwitterAuthProvider.cs" />
    <Compile Include="Auth\UnAssignRolesService.cs" />
    <Compile Include="Auth\UserAuth.cs" />
    <Compile Include="Auth\YammerAuthProvider.cs" />
    <Compile Include="CacheClientExtensions.cs" />
    <Compile Include="Caching\MemoryCacheClient.cs" />
    <Compile Include="Caching\MultiCacheClient.cs" />
    <Compile Include="ClientCanSwapTemplatesAttribute.cs" />
    <Compile Include="Configuration\Config.cs" />
    <Compile Include="Configuration\AppSettings.cs" />
    <Compile Include="Configuration\AppSettingsBase.cs" />
    <Compile Include="Configuration\ConfigUtils.cs" />
    <Compile Include="Configuration\DictionarySettings.cs" />
    <Compile Include="Configuration\ISettings.cs" />
    <Compile Include="CorsFeature.cs" />
    <Compile Include="EnableCorsAttribute.cs" />
    <Compile Include="DefaultViewAttribute.cs" />
    <Compile Include="FluentValidation\AbstractValidator.cs" />
    <Compile Include="FluentValidation\AssemblyScanner.cs" />
    <Compile Include="FluentValidation\Attributes\AttributedValidatorFactory.cs" />
    <Compile Include="FluentValidation\Attributes\ValidatorAttribute.cs" />
    <Compile Include="FluentValidation\CollectionValidatorExtensions.cs" />
    <Compile Include="FluentValidation\DefaultValidatorExtensions.cs" />
    <Compile Include="FluentValidation\DefaultValidatorOptions.cs" />
    <Compile Include="FluentValidation\Enums.cs" />
    <Compile Include="FluentValidation\InlineValidator.cs" />
    <Compile Include="FluentValidation\Internal\DefaultValidatorSelector.cs" />
    <Compile Include="FluentValidation\Internal\DelegateValidator.cs" />
    <Compile Include="FluentValidation\Internal\Extensions.cs" />
    <Compile Include="FluentValidation\Internal\IConfigurable.cs" />
    <Compile Include="FluentValidation\Internal\IFluentInterface.cs" />
    <Compile Include="FluentValidation\Internal\InstanceCache.cs" />
    <Compile Include="FluentValidation\Internal\IValidatorSelector.cs" />
    <Compile Include="FluentValidation\Internal\MemberNameValidatorSelector.cs" />
    <Compile Include="FluentValidation\Internal\MessageFormatter.cs" />
    <Compile Include="FluentValidation\Internal\PropertyChain.cs" />
    <Compile Include="FluentValidation\Internal\PropertyRule.cs" />
    <Compile Include="FluentValidation\Internal\RuleBuilder.cs" />
    <Compile Include="FluentValidation\Internal\RulesetValidatorSelector.cs" />
    <Compile Include="FluentValidation\Internal\TrackingCollection.cs" />
    <Compile Include="FluentValidation\IValidationRule.cs" />
    <Compile Include="FluentValidation\IValidator.cs" />
    <Compile Include="FluentValidation\IValidatorDescriptor.cs" />
    <Compile Include="FluentValidation\IValidatorFactory.cs" />
    <Compile Include="FluentValidation\Resources\IResourceAccessorBuilder.cs" />
    <Compile Include="FluentValidation\Resources\IStringSource.cs" />
    <Compile Include="FluentValidation\Resources\LocalizedStringSource.cs" />
    <Compile Include="FluentValidation\Resources\Messages.Designer.cs" />
    <Compile Include="FluentValidation\Resources\StaticStringSource.cs" />
    <Compile Include="FluentValidation\Results\ValidationFailure.cs" />
    <Compile Include="FluentValidation\Results\ValidationResult.cs" />
    <Compile Include="FluentValidation\Syntax.cs" />
    <Compile Include="FluentValidation\TestHelper\ValidationTestException.cs" />
    <Compile Include="FluentValidation\TestHelper\ValidatorTester.cs" />
    <Compile Include="FluentValidation\TestHelper\ValidatorTestExtensions.cs" />
    <Compile Include="FluentValidation\ValidationContext.cs" />
    <Compile Include="FluentValidation\ValidationErrors.cs" />
    <Compile Include="FluentValidation\ValidationException.cs" />
    <Compile Include="FluentValidation\ValidatorDescriptor.cs" />
    <Compile Include="FluentValidation\ValidatorFactoryBase.cs" />
    <Compile Include="FluentValidation\ValidatorOptions.cs" />
    <Compile Include="FluentValidation\Validators\AbstractComparisonValidator.cs" />
    <Compile Include="FluentValidation\Validators\ChildCollectionValidatorAdaptor.cs" />
    <Compile Include="FluentValidation\Validators\ChildValidatorAdaptor.cs" />
    <Compile Include="FluentValidation\Validators\CreditCardValidator.cs" />
    <Compile Include="FluentValidation\Validators\DelegatingValidator.cs" />
    <Compile Include="FluentValidation\Validators\EmailValidator.cs" />
    <Compile Include="FluentValidation\Validators\EqualValidator.cs" />
    <Compile Include="FluentValidation\Validators\ExclusiveBetweenValidator.cs" />
    <Compile Include="FluentValidation\Validators\GreaterThanOrEqualValidator.cs" />
    <Compile Include="FluentValidation\Validators\GreaterThanValidator.cs" />
    <Compile Include="FluentValidation\Validators\InclusiveBetweenValidator.cs" />
    <Compile Include="FluentValidation\Validators\IPropertyValidator.cs" />
    <Compile Include="FluentValidation\Validators\LengthValidator.cs" />
    <Compile Include="FluentValidation\Validators\LessThanOrEqualValidator.cs" />
    <Compile Include="FluentValidation\Validators\LessThanValidator.cs" />
    <Compile Include="FluentValidation\Validators\NoopPropertyValidator.cs" />
    <Compile Include="FluentValidation\Validators\NotEmptyValidator.cs" />
    <Compile Include="FluentValidation\Validators\NotEqualValidator.cs" />
    <Compile Include="FluentValidation\Validators\NotNullValidator.cs" />
    <Compile Include="FluentValidation\Validators\PredicateValidator.cs" />
    <Compile Include="FluentValidation\Validators\PropertyValidator.cs" />
    <Compile Include="FluentValidation\Validators\PropertyValidatorContext.cs" />
    <Compile Include="FluentValidation\Validators\RegularExpressionValidator.cs" />
    <Compile Include="Html\AntiXsrf\AntiForgery.cs" />
    <Compile Include="Html\AntiXsrf\AntiForgeryConfig.cs" />
    <Compile Include="Html\AntiXsrf\AntiForgeryConfigWrapper.cs" />
    <Compile Include="Html\AntiXsrf\AntiForgeryToken.cs" />
    <Compile Include="Html\AntiXsrf\AntiForgeryTokenSerializer.cs" />
    <Compile Include="Html\AntiXsrf\AntiForgeryTokenStore.cs" />
    <Compile Include="Html\AntiXsrf\AntiForgeryWorker.cs" />
    <Compile Include="Html\AntiXsrf\BinaryBlob.cs" />
    <Compile Include="Html\AntiXsrf\ClaimUidExtractor.cs" />
    <Compile Include="Html\AntiXsrf\HttpAntiForgeryException.cs" />
    <Compile Include="Html\AntiXsrf\IAntiForderyConfig.cs" />
    <Compile Include="Html\AntiXsrf\IAntiForgeryAdditionalDataProvider.cs" />
    <Compile Include="Html\AntiXsrf\IAntiForgeryTokenSerializer.cs" />
    <Compile Include="Html\AntiXsrf\IClaimUidExtractor.cs" />
    <Compile Include="Html\AntiXsrf\ICryptoSystem.cs" />
    <Compile Include="Html\AntiXsrf\ITokenStore.cs" />
    <Compile Include="Html\AntiXsrf\ITokenValidator.cs" />
    <Compile Include="Html\AntiXsrf\MachineKey45CryptoSystem.cs" />
    <Compile Include="Html\AntiXsrf\TokenValidator.cs" />
    <Compile Include="Html\Claims\Claim.cs" />
    <Compile Include="Html\Claims\ClaimsIdentity.cs" />
    <Compile Include="Html\Claims\ClaimsIdentityConverter.cs" />
    <Compile Include="Html\DynamicViewDataDictionary.cs" />
    <Compile Include="Html\EmptyModelMetadataProvider.cs" />
    <Compile Include="Html\Error.cs" />
    <Compile Include="Html\FieldValidationMetadata.cs" />
    <Compile Include="Html\FormContext.cs" />
    <Compile Include="Html\FormMethod.cs" />
    <Compile Include="Html\HtmlHelper`1.cs" />
    <Compile Include="Html\HttpVerbs.cs" />
    <Compile Include="Html\InputType.cs" />
    <Compile Include="Html\IRazorView.cs" />
    <Compile Include="Html\IViewDataContainer.cs" />
    <Compile Include="Html\ModelClientValidationRule.cs" />
    <Compile Include="Html\ModelError.cs" />
    <Compile Include="Html\ModelErrorCollection.cs" />
    <Compile Include="Html\ModelState.cs" />
    <Compile Include="Html\ModelStateDictionary.cs" />
    <Compile Include="Html\MultiSelectList.cs" />
    <Compile Include="Html\MvcHtmlString.cs" />
    <Compile Include="Html\MvcResources.cs" />
    <Compile Include="Html\PocoMetadataProvider.cs" />
    <Compile Include="Html\ScopeStorage.cs" />
    <Compile Include="Html\SelectExtensions.cs" />
    <Compile Include="Html\SelectList.cs" />
    <Compile Include="Html\SelectListItem.cs" />
    <Compile Include="Html\TagRenderMode.cs" />
    <Compile Include="Html\TemplateInfo.cs" />
    <Compile Include="Html\UnobtrusiveValidationAttributesGenerator.cs" />
    <Compile Include="Html\ValidationExtensions.cs" />
    <Compile Include="Html\ValueProviderResult.cs" />
    <Compile Include="Html\ViewContext.cs" />
    <Compile Include="HttpExtensions.cs" />
    <Compile Include="IServiceBase.cs" />
    <Compile Include="PredefinedRoutesFeature.cs" />
    <Compile Include="Funq\Action.cs" />
    <Compile Include="Funq\Container.cs" />
    <Compile Include="Funq\Container.Overloads.cs">
      <DependentUpon>Container.cs</DependentUpon>
    </Compile>
    <Compile Include="Html\HtmlExtensions.cs" />
    <Compile Include="Html\IViewEngine.cs">
      <SubType>Code</SubType>
    </Compile>
    <Compile Include="MetadataFeature.cs" />
    <Compile Include="Host\InMemoryRollingRequestLogger.cs" />
    <Compile Include="RegistrationFeature.cs" />
    <Compile Include="RequestFilterAttribute.cs" />
    <Compile Include="RequestInfoFeature.cs" />
    <Compile Include="ContainerTypeExtensions.cs" />
    <Compile Include="Funq\Func.cs" />
    <Compile Include="Funq\IFluentInterface.cs" />
    <Compile Include="Funq\IFunqlet.cs" />
    <Compile Include="Funq\Owner.cs" />
    <Compile Include="Funq\ResolutionException.cs" />
    <Compile Include="Funq\ReuseScope.cs" />
    <Compile Include="Funq\ServiceEntry.cs" />
    <Compile Include="Funq\ServiceEntry.Generic.cs" />
    <Compile Include="Funq\ServiceKey.cs" />
    <Compile Include="Funq\Syntax.cs" />
    <Compile Include="MiniProfiler\BaseProfilerProvider.cs" />
    <Compile Include="MiniProfiler\Helpers\ExtensionMethods.cs" />
    <Compile Include="MiniProfiler\Helpers\HaackFormatter.cs" />
    <Compile Include="MiniProfiler\Helpers\IStopwatch.cs" />
    <Compile Include="MiniProfiler\Helpers\StackTraceSnippet.cs" />
    <Compile Include="MiniProfiler\HtmlString.cs" />
    <Compile Include="MiniProfiler\IpAddressProvider.cs" />
    <Compile Include="MiniProfiler\IProfilerProvider.cs" />
    <Compile Include="MiniProfiler\IUserProvider.cs" />
    <Compile Include="MiniProfiler\Profiler.cs" />
    <Compile Include="MiniProfiler\MiniProfiler.IDbProfiler.cs" />
    <Compile Include="MiniProfiler\MiniProfiler.Settings.cs" />
    <Compile Include="MiniProfiler\SqlFormatters\InlineFormatter.cs" />
    <Compile Include="MiniProfiler\SqlFormatters\ISqlFormatter.cs" />
    <Compile Include="MiniProfiler\SqlFormatters\OracleFormatter.cs" />
    <Compile Include="MiniProfiler\SqlFormatters\SqlServerFormatter.cs" />
    <Compile Include="MiniProfiler\SqlProfiler.cs" />
    <Compile Include="MiniProfiler\SqlTiming.cs" />
    <Compile Include="MiniProfiler\SqlTimingParameter.cs" />
    <Compile Include="MiniProfiler\Storage\DatabaseStorageBase.cs" />
    <Compile Include="MiniProfiler\Storage\HttpRuntimeCacheStorage.cs" />
    <Compile Include="MiniProfiler\Storage\IStorage.cs" />
    <Compile Include="MiniProfiler\Timing.cs" />
    <Compile Include="MiniProfiler\UI\MiniProfilerHandler.cs" />
    <Compile Include="MiniProfiler\WebRequestProfilerProvider.cs" />
    <Compile Include="MiniProfiler\WebRequestProfilerProvider.Settings.cs" />
    <Compile Include="RequiredPermissionAttribute.cs" />
    <Compile Include="RequiredRoleAttribute.cs" />
    <Compile Include="RequiresAnyPermission.cs" />
    <Compile Include="RequiresAnyRoleAttribute.cs" />
    <Compile Include="ResponseFilterAttribute.cs" />
    <Compile Include="Configuration\RoleNames.cs" />
    <Compile Include="Service.cs" />
    <Compile Include="ServiceExtensions.cs" />
    <Compile Include="Host\ContainerResolveCache.cs" />
    <Compile Include="Host\Cookies.cs" />
    <Compile Include="DefaultRequestAttribute.cs" />
    <Compile Include="ServiceStackHost.cs" />
    <Compile Include="ServiceStackHost.Runtime.cs" />
    <Compile Include="DtoUtils.cs" />
    <Compile Include="IRequiresSoapMessage.cs" />
    <Compile Include="Metadata\MetadataPagesConfig.cs" />
    <Compile Include="Host\BasicResponse.cs" />
    <Compile Include="Host\BasicRequest.cs" />
    <Compile Include="Host\ServiceExec.cs" />
    <Compile Include="Host\RouteNamingConvention.cs" />
    <Compile Include="Host\ServiceRunner.cs" />
    <Compile Include="ServiceResponseException.cs" />
    <Compile Include="ServiceRoutesExtensions.cs" />
    <Compile Include="ServiceStackHttpHandler.cs" />
    <Compile Include="SessionExtensions.cs" />
    <Compile Include="SessionFactory.cs" />
    <Compile Include="SessionFeature.cs" />
    <Compile Include="SetStatusAttribute.cs" />
    <Compile Include="SuppressFormsAuthenticationRedirectModule.cs" />
    <Compile Include="Testing\BasicAppHost.cs" />
    <Compile Include="Testing\BasicResolver.cs" />
    <Compile Include="Testing\MockHttpRequest.cs" />
    <Compile Include="Testing\MockHttpResponse.cs" />
    <Compile Include="Testing\MockRestGateway.cs" />
    <Compile Include="ValidationResultExtensions.cs" />
    <Compile Include="Validation\ExecOnlyOnce.cs" />
    <Compile Include="Validation\MultiRuleSetValidatorSelector.cs" />
    <Compile Include="Validation\ValidationFeature.cs" />
    <Compile Include="Validation\ValidationFilters.cs" />
    <Compile Include="Validation\ValidatorCache.cs" />
    <Compile Include="VirtualPathExtensions.cs" />
    <Compile Include="VirtualPath\AbstractVirtualDirectoryBase.cs" />
    <Compile Include="VirtualPath\AbstractVirtualFileBase.cs" />
    <Compile Include="VirtualPath\AbstractVirtualPathProviderBase.cs" />
    <Compile Include="VirtualPath\FileSystemVirtualDirectory.cs" />
    <Compile Include="VirtualPath\FileSystemVirtualFile.cs" />
    <Compile Include="VirtualPath\FileSystemVirtualPathProvider.cs" />
    <Compile Include="VirtualPath\InMemoryVirtualPathProvider.cs" />
    <Compile Include="VirtualPath\MultiVirtualPathProvider.cs" />
    <Compile Include="VirtualPath\ResourceVirtualDirectory.cs" />
    <Compile Include="VirtualPath\ResourceVirtualFile.cs" />
    <Compile Include="VirtualPath\ResourceVirtualPathProvider.cs" />
    <Compile Include="Host\ActionContext.cs" />
    <Compile Include="AppHostExtensions.cs" />
    <Compile Include="Html\CachedExpressionCompiler.cs" />
    <Compile Include="Html\DynamicTypeGenerator.cs" />
    <Compile Include="Html\ExpressionHelper.cs" />
    <Compile Include="Html\HtmlHelper.cs" />
    <Compile Include="Html\DisplayTextExtensions.cs" />
    <Compile Include="Html\InputExtensions.cs" />
    <Compile Include="Html\LabelExtensions.cs" />
    <Compile Include="Html\TextAreaExtensions.cs" />
    <Compile Include="Markdown\MarkdownViewBase.cs" />
    <Compile Include="Html\ModelMetadata.cs" />
    <Compile Include="Html\ModelMetadataProvider.cs" />
    <Compile Include="Html\ModelMetadataProviders.cs" />
    <Compile Include="Html\RouteValueDictionary.cs" />
    <Compile Include="Html\TagBuilder.cs" />
    <Compile Include="Html\TypeHelpers.cs" />
    <Compile Include="Html\UrlHelper.cs" />
    <Compile Include="Html\ViewDataDictionary.cs" />
    <Compile Include="Html\ViewDataDictionary`1.cs" />
    <Compile Include="Html\ViewDataInfo.cs" />
    <Compile Include="Properties\Resources.Designer.cs" />
    <Compile Include="Html\ITemplatePage.cs" />
    <Compile Include="FileExtensions.cs" />
    <Compile Include="Host\HttpFile.cs" />
    <Compile Include="Host\HttpRequestAuthentication.cs" />
    <Compile Include="HttpRequestExtensions.cs" />
    <Compile Include="HttpResponseExtensions.cs" />
    <Compile Include="Host\RequestPreferences.cs" />
    <Compile Include="RequestExtensions.cs" />
    <Compile Include="Host\RestPath.cs" />
    <Compile Include="Host\ServiceController.cs" />
    <Compile Include="Host\ServiceMetadata.cs" />
    <Compile Include="Host\ServiceRoutes.cs" />
    <Compile Include="AppHostBase.cs" />
    <Compile Include="AppHostHttpListenerPoolBase.cs" />
    <Compile Include="Host\HttpListener\ListenerRequest.Mono.cs" />
    <Compile Include="Formats\CsvFormat.cs" />
    <Compile Include="Host\HttpListener\ListenerRequest.cs" />
    <Compile Include="Host\AppDelegates.cs" />
    <Compile Include="Host\Handlers\CustomResponseHandler.cs" />
    <Compile Include="Templates\HtmlTemplates.cs" />
    <Compile Include="Support\Markdown\Evaluator.cs" />
    <Compile Include="Support\Markdown\ITemplateWriter.cs" />
    <Compile Include="Support\Markdown\Markdown.cs" />
    <Compile Include="Formats\MarkdownFormat.cs" />
    <Compile Include="Support\Markdown\MarkdownHandler.cs" />
    <Compile Include="Support\Markdown\MarkdownPage.cs" />
    <Compile Include="Support\Markdown\MarkdownTemplate.cs" />
    <Compile Include="Support\Markdown\DataBinder.cs" />
    <Compile Include="Support\Markdown\TemplateExtensions.cs" />
    <Compile Include="Support\Markdown\TextBlock.cs" />
    <Compile Include="Host\Handlers\GenericHandler.cs" />
    <Compile Include="Formats\HtmlFormat.cs" />
    <Compile Include="Metadata\CustomMetadataHandler.cs" />
    <Compile Include="Host\RestHandler.cs" />
    <Compile Include="Host\AspNet\AspNetRequest.cs" />
    <Compile Include="Host\HttpWebRequestConfig.cs" />
    <Compile Include="Metadata\JsvMetadataHandler.cs" />
    <Compile Include="Host\Handlers\ForbiddenHttpHandler.cs" />
    <Compile Include="Host\Handlers\RedirectHttpHandler.cs" />
    <Compile Include="Host\Handlers\IServiceStackHandler.cs" />
    <Compile Include="Host\Handlers\NotFoundHttpHandler.cs" />
    <Compile Include="Host\Handlers\JsvReplyHandler.cs" />
    <Compile Include="HttpResponseExtensionsInternal.cs" />
    <Compile Include="Host\HttpListener\ListenerResponse.cs" />
    <Compile Include="Host\AspNet\AspNetResponse.cs" />
    <Compile Include="Metadata\MetadataConfig.cs" />
    <Compile Include="HttpHandlerFactory.cs" />
    <Compile Include="Host\Handlers\Soap11Handlers.cs" />
    <Compile Include="Host\HttpListener\HttpListenerBase.cs" />
    <Compile Include="AppHostHttpListenerBase.cs" />
    <Compile Include="Support\WebHost\GzipOptimizationTest.cs" />
    <Compile Include="Metadata\ServiceEndpointsMetadataConfig.cs" />
    <Compile Include="Metadata\Soap12WsdlMetadataHandler.cs" />
    <Compile Include="Metadata\SoapMetadataConfig.cs" />
    <Compile Include="Support\WebHost\HttpHandlerBase.cs" />
    <Compile Include="Metadata\WsdlMetadataHandlerBase.cs" />
    <Compile Include="Host\Handlers\IndexPageHttpHandler.cs" />
    <Compile Include="Host\Handlers\RequestInfoHandler.cs" />
    <Compile Include="Host\Handlers\StaticFileHandler.cs" />
    <Compile Include="Metadata\TableTemplate.cs" />
    <Compile Include="Metadata\Soap12WsdlTemplate.cs" />
    <Compile Include="Metadata\Soap11WsdlMetadataHandler.cs" />
    <Compile Include="Metadata\Soap11WsdlTemplate.cs" />
    <Compile Include="Metadata\WsdlTemplateBase.cs" />
    <Compile Include="Host\Handlers\Soap12Handlers.cs" />
    <Compile Include="Host\Handlers\JsonReplyHandler.cs" />
    <Compile Include="Host\Handlers\ServiceStackHandlerBase.cs" />
    <Compile Include="HostContext.cs" />
    <Compile Include="HostConfig.cs" />
    <Compile Include="Host\Handlers\SoapHandler.cs" />
    <Compile Include="Support\WebHost\FilterAttributeCache.cs" />
    <Compile Include="Host\Handlers\XmlReplyHandler.cs" />
    <Compile Include="Metadata\IndexMetadataHandler.cs" />
    <Compile Include="Metadata\Soap11MetadataHandler.cs" />
    <Compile Include="Metadata\Soap12MetadataHandler.cs" />
    <Compile Include="Metadata\BaseSoapMetadataHandler.cs" />
    <Compile Include="Metadata\JsonMetadataHandler.cs" />
    <Compile Include="Metadata\BaseMetadataHandler.cs" />
    <Compile Include="Metadata\BaseWsdlPage.cs">
      <SubType>ASPXCodeBehind</SubType>
    </Compile>
    <Compile Include="Metadata\XmlMetadataHandler.cs" />
    <Compile Include="Metadata\XsdGenerator.cs" />
    <Compile Include="Properties\AssemblyInfo.cs" />
    <Compile Include="Metadata\Soap12OperationControl.cs" />
    <Compile Include="Metadata\OperationControl.cs" />
    <Compile Include="Metadata\Soap11OperationControl.cs" />
    <Compile Include="Metadata\IndexOperationsControl.cs" />
    <Compile Include="Metadata\XsdTypeNames.cs" />
    <Compile Include="Metadata\XsdTypes.cs" />
    <Compile Include="VirtualPath\VirtualPathProviderExtensions.cs" />
    <Compile Include="WebSudoFeature.cs" />
    <Compile Include="WebSudoRequiredAttribute.cs" />
    <Compile Include="XsdUtils.cs" />
    <Compile Include="Metadata\ListTemplate.cs" />
    <Compile Include="IAppHost.cs" />
    <Compile Include="IPlugin.cs" />
    <Compile Include="Html\IViewPage.cs" />
    <Compile Include="Html\TemplateProvider.cs" />
    <Compile Include="Support\MarkdownDeep\Abbreviation.cs" />
    <Compile Include="Support\MarkdownDeep\Block.cs" />
    <Compile Include="Support\MarkdownDeep\BlockProcessor.cs" />
    <Compile Include="Support\MarkdownDeep\HtmlTag.cs" />
    <Compile Include="Support\MarkdownDeep\FootnoteReference.cs" />
    <Compile Include="Support\MarkdownDeep\LinkDefinition.cs" />
    <Compile Include="Support\MarkdownDeep\LinkInfo.cs" />
    <Compile Include="Support\MarkdownDeep\MardownDeep.cs" />
    <Compile Include="Support\MarkdownDeep\SpanFormatter.cs" />
    <Compile Include="Support\MarkdownDeep\StringScanner.cs" />
    <Compile Include="Support\MarkdownDeep\TableSpec.cs" />
    <Compile Include="Support\MarkdownDeep\Token.cs" />
    <Compile Include="Support\MarkdownDeep\Utils.cs" />
  </ItemGroup>
  <ItemGroup>
    <Compile Include="Funq\Container.Adapter.cs" />
    <None Include="Funq\Container.xdoc" />
    <EmbeddedResource Include="FluentValidation\Resources\Messages.resx" />
    <EmbeddedResource Include="MiniProfiler\UI\includes.tmpl">
      <SubType>Designer</SubType>
    </EmbeddedResource>
    <Compile Include="Platforms\PlatformNet.HostConfig.cs" />
  </ItemGroup>
  <ItemGroup>
    <Content Include="Funq\License.txt" />
    <EmbeddedResource Include="js\ss-utils.d.ts" />
    <EmbeddedResource Include="js\ss-utils.js" />
    <EmbeddedResource Include="Templates\OperationControl.html" />
    <EmbeddedResource Include="Templates\IndexOperations.html" />
    <EmbeddedResource Include="Templates\HtmlFormat.html" />
    <EmbeddedResource Include="MiniProfiler\UI\includes.css" />
    <EmbeddedResource Include="MiniProfiler\UI\includes.js" />
    <EmbeddedResource Include="MiniProfiler\UI\jquip.all.js" />
  </ItemGroup>
  <ItemGroup>
    <BootstrapperPackage Include="Microsoft.Net.Client.3.5">
      <Visible>False</Visible>
      <ProductName>.NET Framework 3.5 SP1 Client Profile</ProductName>
      <Install>false</Install>
    </BootstrapperPackage>
    <BootstrapperPackage Include="Microsoft.Net.Framework.3.5.SP1">
      <Visible>False</Visible>
      <ProductName>.NET Framework 3.5 SP1</ProductName>
      <Install>true</Install>
    </BootstrapperPackage>
    <BootstrapperPackage Include="Microsoft.Windows.Installer.3.1">
      <Visible>False</Visible>
      <ProductName>Windows Installer 3.1</ProductName>
      <Install>true</Install>
    </BootstrapperPackage>
  </ItemGroup>
  <ItemGroup>
    <EmbeddedResource Include="Properties\Resources.resx" />
  </ItemGroup>
  <ItemGroup />
  <Import Project="$(MSBuildBinPath)\Microsoft.CSharp.targets" />
  <!-- To modify your build process, add your task inside one of the targets below and uncomment it. 
       Other similar extension points exist, see Microsoft.Common.targets.
  <Target Name="BeforeBuild">
  </Target>
  <Target Name="AfterBuild">
  </Target>
  -->
  <ItemGroup>
    <ProjectReference Include="..\ServiceStack.Client\ServiceStack.Client.csproj">
      <Project>{c43f583f-abde-4dd4-bbe3-66322817a6ad}</Project>
      <Name>ServiceStack.Client</Name>
    </ProjectReference>
    <ProjectReference Include="..\ServiceStack.Common\ServiceStack.Common.csproj">
      <Project>{982416DB-C143-4028-A0C3-CF41892D18D3}</Project>
      <Name>ServiceStack.Common</Name>
    </ProjectReference>
  </ItemGroup>
  <ItemGroup />
</Project><|MERGE_RESOLUTION|>--- conflicted
+++ resolved
@@ -109,11 +109,8 @@
     <Compile Include="ConnectionInfoAttribute.cs" />
     <Compile Include="ContainerNetCoreExtensions.cs" />
     <Compile Include="CsvRequestLogger.cs" />
-<<<<<<< HEAD
     <Compile Include="DisposableTracker.cs" />
-=======
     <Compile Include="CustomRequestFilter.cs" />
->>>>>>> 75dfb600
     <Compile Include="FluentValidation\Internal\CollectionPropertyRule.cs" />
     <Compile Include="Host\Handlers\StaticContentHandler.cs" />
     <Compile Include="AppHostBase.NetCore.cs" />
