using System;
using System.IO;
using System.Net;
using System.Text;
using System.Threading;
using ServiceStack.Logging;
using ServiceStack.ServiceHost;
using ServiceStack.Text;
using ServiceStack.Common.Web;
#if NETFX_CORE
using Windows.System.Threading;
using System.Threading.Tasks;
#endif

namespace ServiceStack.ServiceClient.Web
{
    /**
     * Need to provide async request options
     * http://msdn.microsoft.com/en-us/library/86wf6409(VS.71).aspx
     */

    public class AsyncServiceClient
    {
        private static readonly ILog Log = LogManager.GetLogger(typeof(AsyncServiceClient));
        private static readonly TimeSpan DefaultTimeout = TimeSpan.FromSeconds(60);
        private HttpWebRequest _webRequest = null;

        /// <summary>
        /// The request filter is called before any request.
        /// This request filter is executed globally.
        /// </summary>
        public static Action<HttpWebRequest> HttpWebRequestFilter { get; set; }

        /// <summary>
        /// The response action is called once the server response is available.
        /// It will allow you to access raw response information. 
        /// This response action is executed globally.
        /// Note that you should NOT consume the response stream as this is handled by ServiceStack
        /// </summary>
        public static Action<HttpWebResponse> HttpWebResponseFilter { get; set; }

        /// <summary>
        /// Called before request resend, when the initial request required authentication
        /// </summary>
        public Action<WebRequest> OnAuthenticationRequired { get; set; }

        public static int BufferSize = 8192;

        public ICredentials Credentials { get; set; }

        public bool AlwaysSendBasicAuthHeader { get; set; }

        public bool StoreCookies { get; set; }

        public CookieContainer CookieContainer { get; set; }

        /// <summary>
        /// The request filter is called before any request.
        /// This request filter only works with the instance where it was set (not global).
        /// </summary>
        public Action<HttpWebRequest> LocalHttpWebRequestFilter { get; set; }

        /// <summary>
        /// The response action is called once the server response is available.
        /// It will allow you to access raw response information. 
        /// Note that you should NOT consume the response stream as this is handled by ServiceStack
        /// </summary>
        public Action<HttpWebResponse> LocalHttpWebResponseFilter { get; set; }

        public string BaseUri { get; set; }

        internal class RequestState<TResponse> : IDisposable
        {
            private bool _timedOut; // Pass the correct error back even on Async Calls

            public RequestState()
            {
                BufferRead = new byte[BufferSize];
                TextData = new StringBuilder();
                BytesData = new MemoryStream(BufferSize);
                WebRequest = null;
                ResponseStream = null;
            }

            public string HttpMethod;

            public string Url;

            public StringBuilder TextData;

            public MemoryStream BytesData;

            public byte[] BufferRead;

            public object Request;

            public HttpWebRequest WebRequest;

            public HttpWebResponse WebResponse;

            public Stream ResponseStream;

            public int Completed;

            public int RequestCount;

#if NETFX_CORE// && !WINDOWS_PHONE
            public ThreadPoolTimer Timer;
#else
            public Timer Timer;
#endif

            public Action<TResponse> OnSuccess;

            public Action<TResponse, Exception> OnError;

#if SILVERLIGHT
            public bool HandleCallbackOnUIThread { get; set; }
#endif

            public void HandleSuccess(TResponse response)
            {
                StopTimer();

                if (this.OnSuccess == null)
                    return;

#if SILVERLIGHT && !NETFX_CORE
                if (this.HandleCallbackOnUIThread)
                    System.Windows.Deployment.Current.Dispatcher.BeginInvoke(() => this.OnSuccess(response));
                else
                    this.OnSuccess(response);
#else
                this.OnSuccess(response);
#endif
            }

            public void HandleError(TResponse response, Exception ex)
            {
                StopTimer();

                if (this.OnError == null)
                    return;

                Exception toReturn = ex;
                if (_timedOut)
                {
#if SILVERLIGHT
                    WebException we = new WebException("The request timed out", ex, WebExceptionStatus.RequestCanceled, null);
#else
                    var we = new WebException("The request timed out", ex, WebExceptionStatus.Timeout, null);
#endif
                    toReturn = we;
                }

#if SILVERLIGHT && !NETFX_CORE
                if (this.HandleCallbackOnUIThread)
                    System.Windows.Deployment.Current.Dispatcher.BeginInvoke(() => this.OnError(response, toReturn));
                else
                    this.OnError(response, toReturn);
#else
                OnError(response, toReturn);
#endif                
            }

            public void StartTimer(TimeSpan timeOut)
            {
#if NETFX_CORE
                this.Timer = ThreadPoolTimer.CreateTimer(this.TimedOut, timeOut); //Timer(this.TimedOut, this, (int)timeOut.TotalMilliseconds, System.Threading.Timeout.Infinite);
#else
                this.Timer = new Timer(this.TimedOut, this, (int)timeOut.TotalMilliseconds, System.Threading.Timeout.Infinite);
#endif
            }

            public void StopTimer()
            {
                if (this.Timer != null)
                {
#if NETFX_CORE
<<<<<<< HEAD
                    this.timer.Cancel();                   
=======
                    this.Timer.Cancel();                   
>>>>>>> e73c482f
#else
                    this.Timer.Change(System.Threading.Timeout.Infinite, System.Threading.Timeout.Infinite);
                    this.Timer.Dispose();
#endif
                    this.Timer = null;
                }
            }
#if NETFX_CORE
            public void TimedOut(ThreadPoolTimer timer)
            {
                if (Interlocked.Increment(ref Completed) == 1)
                {
                    if (this.WebRequest != null)
                    {
                        _timedOut = true;
                        this.WebRequest.Abort();
                    }
                }
            
                timer.Cancel();
                timer = null;

                this.Dispose();
            }
#else
            public void TimedOut(object state)
            {
                if (Interlocked.Increment(ref Completed) == 1)
                {
                    if (this.WebRequest != null)
                    {
                        _timedOut = true;
                        this.WebRequest.Abort();
                    }
                }
<<<<<<< HEAD
                if (this.Timer != null)
                {
                    this.Timer.Change(System.Threading.Timeout.Infinite, System.Threading.Timeout.Infinite);
                    this.Timer.Dispose();
                    this.Timer = null;
                }
=======
                
                StopTimer();

>>>>>>> e73c482f
                this.Dispose();
            }
#endif

            public void Dispose()
            {
                if (this.BytesData != null)
                {
                    this.BytesData.Dispose();
                    this.BytesData = null;
                }
                if (this.Timer != null)
                {
                    this.Timer.Dispose();
                    this.Timer = null;
                }
            }
        }

        public bool DisableAutoCompression { get; set; }

        public string UserName { get; set; }

        public string Password { get; set; }

        public void SetCredentials(string userName, string password)
        {
            this.UserName = userName;
            this.Password = password;
        }

        public TimeSpan? Timeout { get; set; }

        public string ContentType { get; set; }

        public StreamSerializerDelegate StreamSerializer { get; set; }

        public StreamDeserializerDelegate StreamDeserializer { get; set; }

#if SILVERLIGHT
        public bool HandleCallbackOnUIThread { get; set; }

        public bool UseBrowserHttpHandling { get; set; }

        public bool ShareCookiesWithBrowser { get; set; }
#endif

        public void SendAsync<TResponse>(string httpMethod, string absoluteUrl, object request,
            Action<TResponse> onSuccess, Action<TResponse, Exception> onError)
        {
            SendWebRequest(httpMethod, absoluteUrl, request, onSuccess, onError);
        }

        public void CancelAsync()
        {
            if (_webRequest != null)
            {
                // Request will be nulled after it throws an exception on its async methods
                // See - http://msdn.microsoft.com/en-us/library/system.net.httpwebrequest.abort
                _webRequest.Abort();
            }
        }

#if !SILVERLIGHT
        internal static void AllowAutoCompression(HttpWebRequest webRequest)
        {
            webRequest.Headers.Add(HttpRequestHeader.AcceptEncoding, "gzip,deflate");
            webRequest.AutomaticDecompression = DecompressionMethods.GZip | DecompressionMethods.Deflate;
        }
#endif

        private RequestState<TResponse> SendWebRequest<TResponse>(string httpMethod, string absoluteUrl, object request,
            Action<TResponse> onSuccess, Action<TResponse, Exception> onError)
        {
            if (httpMethod == null) throw new ArgumentNullException("httpMethod");

            var requestUri = absoluteUrl;
            var httpGetOrDeleteOrHead = (httpMethod == "GET" || httpMethod == "DELETE" || httpMethod == "HEAD");
            var hasQueryString = request != null && httpGetOrDeleteOrHead;
            if (hasQueryString)
            {
                var queryString = QueryStringSerializer.SerializeToString(request);
                if (!string.IsNullOrEmpty(queryString))
                {
                    requestUri += "?" + queryString;
                }
            }

#if SILVERLIGHT && !WINDOWS_PHONE && !NETFX_CORE

            var creator = this.UseBrowserHttpHandling
                            ? System.Net.Browser.WebRequestCreator.BrowserHttp
                            : System.Net.Browser.WebRequestCreator.ClientHttp;

            var webRequest = (HttpWebRequest) creator.Create(new Uri(requestUri));

            if (StoreCookies && !UseBrowserHttpHandling)
            {
                if (ShareCookiesWithBrowser)
                {
                    if (CookieContainer == null)
                        CookieContainer = new CookieContainer();
                    CookieContainer.SetCookies(new Uri(BaseUri), System.Windows.Browser.HtmlPage.Document.Cookies);
                }
                
                webRequest.CookieContainer = CookieContainer;	
            }

#else
            _webRequest = (HttpWebRequest)WebRequest.Create(requestUri);

            if (StoreCookies)
            {
                _webRequest.CookieContainer = CookieContainer;
            }
#endif

#if !SILVERLIGHT
            if (!DisableAutoCompression)
            {
                _webRequest.Headers.Add(HttpRequestHeader.AcceptEncoding, "gzip,deflate");
                _webRequest.AutomaticDecompression = DecompressionMethods.GZip | DecompressionMethods.Deflate;
            }
#endif

            var requestState = new RequestState<TResponse>
            {
                HttpMethod = httpMethod,
                Url = requestUri,
#if SILVERLIGHT && !WINDOWS_PHONE && !NETFX_CORE
                WebRequest = webRequest,
#else
                WebRequest = _webRequest,
#endif
                Request = request,
                OnSuccess = onSuccess,
                OnError = onError,
#if SILVERLIGHT
                HandleCallbackOnUIThread = HandleCallbackOnUIThread,
#endif
            };
            requestState.StartTimer(this.Timeout.GetValueOrDefault(DefaultTimeout));

#if SILVERLIGHT && !WINDOWS_PHONE && !NETFX_CORE
            SendWebRequestAsync(httpMethod, request, requestState, webRequest);
#else
            SendWebRequestAsync(httpMethod, request, requestState, _webRequest);
#endif

            return requestState;
        }

        private void SendWebRequestAsync<TResponse>(string httpMethod, object request,
            RequestState<TResponse> requestState, HttpWebRequest webRequest)
        {
            var httpGetOrDeleteOrHead = (httpMethod == "GET" || httpMethod == "DELETE" || httpMethod == "HEAD");
            webRequest.Accept = string.Format("{0}, */*", ContentType);

#if !SILVERLIGHT
            webRequest.Method = httpMethod;
#else
            //Methods others than GET and POST are only supported by Client request creator, see
            //http://msdn.microsoft.com/en-us/library/cc838250(v=vs.95).aspx
            
            if (this.UseBrowserHttpHandling && httpMethod != "GET" && httpMethod != "POST") 
            {
                webRequest.Method = "POST"; 
                webRequest.Headers[HttpHeaders.XHttpMethodOverride] = httpMethod;
            }
            else
            {
                webRequest.Method = httpMethod;
            }
#endif

            if (this.Credentials != null) webRequest.Credentials = this.Credentials;
            if (this.AlwaysSendBasicAuthHeader) webRequest.AddBasicAuth(this.UserName, this.Password);

            ApplyWebRequestFilters(webRequest);

            try
            {
                if (!httpGetOrDeleteOrHead && request != null)
                {
                    webRequest.ContentType = ContentType;
                    webRequest.BeginGetRequestStream(RequestCallback<TResponse>, requestState);
                }
                else
                {
                    requestState.WebRequest.BeginGetResponse(ResponseCallback<TResponse>, requestState);
                }
            }
            catch (Exception ex)
            {
                // BeginGetRequestStream can throw if request was aborted
                HandleResponseError(ex, requestState);
            }
        }

        private void RequestCallback<T>(IAsyncResult asyncResult)
        {
            var requestState = (RequestState<T>)asyncResult.AsyncState;
            try
            {
                var req = requestState.WebRequest;

                var postStream = req.EndGetRequestStream(asyncResult);
                StreamSerializer(null, requestState.Request, postStream);
#if NETFX_CORE || WINDOWS_PHONE
                postStream.Flush();
                postStream.Dispose();
#else
                postStream.Close();
#endif
                requestState.WebRequest.BeginGetResponse(ResponseCallback<T>, requestState);
            }
            catch (Exception ex)
            {
                HandleResponseError(ex, requestState);
            }
        }

#if NETFX_CORE
        private async void ResponseCallback<T>(IAsyncResult asyncResult)
#else
        private void ResponseCallback<T>(IAsyncResult asyncResult)
#endif
        {
            var requestState = (RequestState<T>)asyncResult.AsyncState;
            try
            {
                var webRequest = requestState.WebRequest;

                requestState.WebResponse = (HttpWebResponse)webRequest.EndGetResponse(asyncResult);

                ApplyWebResponseFilters(requestState.WebResponse);

                if (typeof(T) == typeof(HttpWebResponse))
                {
                    requestState.HandleSuccess((T)(object)requestState.WebResponse);
                    return;
                }

                // Read the response into a Stream object.
                var responseStream = requestState.WebResponse.GetResponseStream();
                requestState.ResponseStream = responseStream;

#if NETFX_CORE
                var task = responseStream.ReadAsync(requestState.BufferRead, 0, BufferSize);
                ReadCallBack<T>(task, requestState);
#else
                responseStream.BeginRead(requestState.BufferRead, 0, BufferSize, ReadCallBack<T>, requestState);
#endif
                return;
            }
            catch (Exception ex)
            {
                var firstCall = Interlocked.Increment(ref requestState.RequestCount) == 1;
                if (firstCall && WebRequestUtils.ShouldAuthenticate(ex, this.UserName, this.Password))
                {
                    try
                    {
                        requestState.WebRequest = (HttpWebRequest)WebRequest.Create(requestState.Url);

                        if (StoreCookies)
                        {
                            requestState.WebRequest.CookieContainer = CookieContainer;
                        }

                        requestState.WebRequest.AddBasicAuth(this.UserName, this.Password);

                        if (OnAuthenticationRequired != null)
                        {
                            OnAuthenticationRequired(requestState.WebRequest);
                        }

                        SendWebRequestAsync(
                            requestState.HttpMethod, requestState.Request,
                            requestState, requestState.WebRequest);
                    }
                    catch (Exception /*subEx*/)
                    {
                        HandleResponseError(ex, requestState);
                    }
                    return;
                }

                HandleResponseError(ex, requestState);
            }
        }

#if NETFX_CORE
        private async void ReadCallBack<T>(Task<int> task, RequestState<T> requestState)
        {
#else
        private void ReadCallBack<T>(IAsyncResult asyncResult)
        {
            var requestState = (RequestState<T>)asyncResult.AsyncState;
#endif
            try
            {
                var responseStream = requestState.ResponseStream;
#if NETFX_CORE
                int read = await task;
#else
                int read = responseStream.EndRead(asyncResult);
#endif

                if (read > 0)
                {
                    requestState.BytesData.Write(requestState.BufferRead, 0, read);
#if NETFX_CORE
                    var responeStreamTask = responseStream.ReadAsync(
                        requestState.BufferRead, 0, BufferSize);
                    ReadCallBack<T>(responeStreamTask, requestState);
#else
                    responseStream.BeginRead(
                        requestState.BufferRead, 0, BufferSize, ReadCallBack<T>, requestState);
#endif

                    return;
                }

                Interlocked.Increment(ref requestState.Completed);

                var response = default(T);
                try
                {
                    requestState.BytesData.Position = 0;
                    if (typeof(T) == typeof(Stream))
                    {
                        response = (T)(object)requestState.BytesData;
                    }
                    else
                    {
                        using (var reader = requestState.BytesData)
                        {
                            if (typeof(T) == typeof(string))
                            {
                                using (var sr = new StreamReader(reader))
                                {
                                    response = (T)(object)sr.ReadToEnd();
                                }
                            }
                            else if (typeof(T) == typeof(byte[]))
                            {
                                response = (T)(object)reader.ToArray();
                            }
                            else
                            {
                                response = (T)this.StreamDeserializer(typeof(T), reader);
                            }
                        }
                    }

#if SILVERLIGHT && !WINDOWS_PHONE && !NETFX_CORE
                    if (this.StoreCookies && this.ShareCookiesWithBrowser && !this.UseBrowserHttpHandling)
                    {
                        // browser cookies must be set on the ui thread
                        System.Windows.Deployment.Current.Dispatcher.BeginInvoke(
                            () =>
                                {
                                    var cookieHeader = this.CookieContainer.GetCookieHeader(new Uri(BaseUri));
                                    System.Windows.Browser.HtmlPage.Document.Cookies = cookieHeader;
                                });
                    }
#endif

                    requestState.HandleSuccess(response);
                }
                catch (Exception ex)
                {
                    Log.Debug(string.Format("Error Reading Response Error: {0}", ex.Message), ex);
                    requestState.HandleError(default(T), ex);
                }
                finally
                {
#if NETFX_CORE
                    responseStream.Dispose();
#else
                    responseStream.Close();
#endif
                    _webRequest = null;
                }
            }
            catch (Exception ex)
            {
                HandleResponseError(ex, requestState);
            }
        }

        private void HandleResponseError<TResponse>(Exception exception, RequestState<TResponse> requestState)
        {
            var webEx = exception as WebException;
            if (webEx != null
#if !SILVERLIGHT
 && webEx.Status == WebExceptionStatus.ProtocolError
#endif
)
            {
                var errorResponse = ((HttpWebResponse)webEx.Response);
                Log.Error(webEx);
                Log.DebugFormat("Status Code : {0}", errorResponse.StatusCode);
                Log.DebugFormat("Status Description : {0}", errorResponse.StatusDescription);

                var serviceEx = new WebServiceException(errorResponse.StatusDescription)
                {
                    StatusCode = (int)errorResponse.StatusCode,
                };

                try
                {
                    using (var stream = errorResponse.GetResponseStream())
                    {
                        //Uncomment to Debug exceptions:
                        //var strResponse = new StreamReader(stream).ReadToEnd();
                        //Console.WriteLine("Response: " + strResponse);
                        //stream.Position = 0;
                        serviceEx.ResponseBody = errorResponse.GetResponseStream().ReadFully().FromUtf8Bytes();
#if !MONOTOUCH
                        // MonoTouch throws NotSupportedException when setting System.Net.WebConnectionStream.Position
                        // Not sure if the stream is used later though, so may have to copy to MemoryStream and
                        // pass that around instead after this point?
                        stream.Position = 0;
#endif

                        serviceEx.ResponseDto = this.StreamDeserializer(typeof(TResponse), stream);
                        requestState.HandleError((TResponse)serviceEx.ResponseDto, serviceEx);
                    }
                }
                catch (Exception innerEx)
                {
                    // Oh, well, we tried
                    Log.Debug(string.Format("WebException Reading Response Error: {0}", innerEx.Message), innerEx);
                    requestState.HandleError(default(TResponse), new WebServiceException(errorResponse.StatusDescription, innerEx)
                    {
                        StatusCode = (int)errorResponse.StatusCode,
                    });
                }
                return;
            }

            var authEx = exception as AuthenticationException;
            if (authEx != null)
            {
                var customEx = WebRequestUtils.CreateCustomException(requestState.Url, authEx);

                Log.Debug(string.Format("AuthenticationException: {0}", customEx.Message), customEx);
                requestState.HandleError(default(TResponse), authEx);
            }

            Log.Debug(string.Format("Exception Reading Response Error: {0}", exception.Message), exception);
            requestState.HandleError(default(TResponse), exception);

            _webRequest = null;
        }

        private void ApplyWebResponseFilters(WebResponse webResponse)
        {
            if (!(webResponse is HttpWebResponse)) return;

            if (HttpWebResponseFilter != null)
                HttpWebResponseFilter((HttpWebResponse)webResponse);
            if (LocalHttpWebResponseFilter != null)
                LocalHttpWebResponseFilter((HttpWebResponse)webResponse);
        }

        private void ApplyWebRequestFilters(HttpWebRequest client)
        {
            if (LocalHttpWebRequestFilter != null)
                LocalHttpWebRequestFilter(client);

            if (HttpWebRequestFilter != null)
                HttpWebRequestFilter(client);
        }

        public void Dispose() { }
    }

}<|MERGE_RESOLUTION|>--- conflicted
+++ resolved
@@ -177,11 +177,7 @@
                 if (this.Timer != null)
                 {
 #if NETFX_CORE
-<<<<<<< HEAD
-                    this.timer.Cancel();                   
-=======
                     this.Timer.Cancel();                   
->>>>>>> e73c482f
 #else
                     this.Timer.Change(System.Threading.Timeout.Infinite, System.Threading.Timeout.Infinite);
                     this.Timer.Dispose();
@@ -217,18 +213,16 @@
                         this.WebRequest.Abort();
                     }
                 }
-<<<<<<< HEAD
+
                 if (this.Timer != null)
                 {
                     this.Timer.Change(System.Threading.Timeout.Infinite, System.Threading.Timeout.Infinite);
                     this.Timer.Dispose();
                     this.Timer = null;
                 }
-=======
                 
                 StopTimer();
 
->>>>>>> e73c482f
                 this.Dispose();
             }
 #endif
