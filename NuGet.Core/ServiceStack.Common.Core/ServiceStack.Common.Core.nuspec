--- conflicted
+++ resolved
@@ -1,42 +1,35 @@
-<?xml version="1.0" encoding="utf-8"?>
-<package xmlns="http://schemas.microsoft.com/packaging/2013/05/nuspec.xsd">
-  <metadata>
-    <id>ServiceStack.Common.Core</id>
-    <version>1.0.0</version>
-    <title>ServiceStack.Common.Core</title>
-    <authors>Service Stack</authors>
-    <owners>Service Stack</owners>
-    <requireLicenseAcceptance>false</requireLicenseAcceptance>
-    <licenseUrl>https://servicestack.net/terms</licenseUrl>
-    <projectUrl>https://github.com/ServiceStack/ServiceStack</projectUrl>
-    <iconUrl>https://servicestack.net/img/logo-32.png</iconUrl>
-    <description>Common base library for ServiceStack projects.</description>
-    <summary>Opensource .NET and Mono REST Web Services framework</summary>
-    <copyright>Copyright 2016 Service Stack</copyright>
-    <language>en-US</language>
-    <tags>ServiceStack Common Framework Clients ServiceClients Gateway</tags>
-    <dependencies>
-      <group targetFramework=".NETStandard1.3">
-        <dependency id="System.Dynamic.Runtime" version="[4.0.11, )" />
-        <dependency id="System.Data.Common" version="[4.1.0, )" />
-        <dependency id="System.ComponentModel.Primitives" version="[4.1.0, )" />
-        <dependency id="System.Net.Primitives" version="[4.0.11, )" />
-        <dependency id="System.Net.NetworkInformation" version="[4.1.0, )" />
-        <dependency id="NETStandard.Library" version="[1.6.0, )" />
-        <dependency id="ServiceStack.Interfaces.Core" version="1.0.0" />
-        <dependency id="ServiceStack.Text.Core" version="1.0.0" />
-      </group>
-    </dependencies>
-  </metadata>
-<<<<<<< HEAD
-  <files>
-    <file src="lib/**/*.*" target="lib" />
-    <file src="../../src/ServiceStack.Common/**/*.cs" target="src" />
-  </files>
-=======
-  <files>
-    <file src="lib/**/*.*" />
-    <file src="../../src/ServiceStack.Common/**/*.cs" target="src" />
-  </files>
->>>>>>> fd9560e9
+﻿<?xml version="1.0" encoding="utf-8"?>
+<package xmlns="http://schemas.microsoft.com/packaging/2013/05/nuspec.xsd">
+  <metadata>
+    <id>ServiceStack.Common.Core</id>
+    <version>1.0.0</version>
+    <title>ServiceStack.Common.Core</title>
+    <authors>Service Stack</authors>
+    <owners>Service Stack</owners>
+    <requireLicenseAcceptance>false</requireLicenseAcceptance>
+    <licenseUrl>https://servicestack.net/terms</licenseUrl>
+    <projectUrl>https://github.com/ServiceStack/ServiceStack</projectUrl>
+    <iconUrl>https://servicestack.net/img/logo-32.png</iconUrl>
+    <description>Common base library for ServiceStack projects.</description>
+    <summary>Opensource .NET and Mono REST Web Services framework</summary>
+    <copyright>Copyright 2016 Service Stack</copyright>
+    <language>en-US</language>
+    <tags>ServiceStack Common Framework Clients ServiceClients Gateway</tags>
+    <dependencies>
+      <group targetFramework=".NETStandard1.3">
+        <dependency id="System.Dynamic.Runtime" version="[4.0.11, )" />
+        <dependency id="System.Data.Common" version="[4.1.0, )" />
+        <dependency id="System.ComponentModel.Primitives" version="[4.1.0, )" />
+        <dependency id="System.Net.Primitives" version="[4.0.11, )" />
+        <dependency id="System.Net.NetworkInformation" version="[4.1.0, )" />
+        <dependency id="NETStandard.Library" version="[1.6.0, )" />
+        <dependency id="ServiceStack.Interfaces.Core" version="1.0.0" />
+        <dependency id="ServiceStack.Text.Core" version="1.0.0" />
+      </group>
+    </dependencies>
+  </metadata>
+  <files>
+    <file src="lib/**/*.*" />
+    <file src="../../src/ServiceStack.Common/**/*.cs" target="src" />
+  </files>
 </package>