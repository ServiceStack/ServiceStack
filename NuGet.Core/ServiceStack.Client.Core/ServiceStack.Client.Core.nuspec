<?xml version="1.0" encoding="utf-8"?>
<package xmlns="http://schemas.microsoft.com/packaging/2013/05/nuspec.xsd">
  <metadata>
    <id>ServiceStack.Client.Core</id>
    <version>1.0.0</version>
    <title>ServiceStack.Client.Core</title>
    <authors>Service Stack</authors>
    <owners>Service Stack</owners>
    <requireLicenseAcceptance>true</requireLicenseAcceptance>
    <licenseUrl>https://servicestack.net/terms</licenseUrl>
    <projectUrl>https://github.com/ServiceStack/ServiceStack</projectUrl>
    <iconUrl>https://servicestack.net/img/logo-32.png</iconUrl>
    <description>JSON, XML, JSV, SOAP and MQ Generic Service Clients.</description>
    <summary>Opensource .NET and Mono REST Web Services framework</summary>
    <copyright>Copyright 2016 Service Stack</copyright>
    <language>en-US</language>
    <tags>ServiceStack Common Framework Clients ServiceClients Gateway</tags>
    <dependencies>
      <group targetFramework=".NETStandard1.1">
        <dependency id="System.Net.Requests" version="[4.0.11, )" />
        <dependency id="System.ServiceModel.Primitives" version="[4.1.0, )" />
        <dependency id="System.Xml.XmlSerializer" version="[4.0.11, )" />
        <dependency id="NETStandard.Library" version="[1.6.0, )" />
        <dependency id="ServiceStack.Interfaces.Core" version="1.0.0" />
        <dependency id="ServiceStack.Text.Core" version="1.0.0" />
      </group>
      <group targetFramework=".NETStandard1.6">
        <dependency id="System.Net.Requests" version="[4.0.11, )" />
        <dependency id="System.ServiceModel.Primitives" version="[4.1.0, )" />
        <dependency id="System.Collections.Specialized" version="[4.0.1, )" />
        <dependency id="System.Xml.XmlSerializer" version="[4.0.11, )" />
        <dependency id="NETStandard.Library" version="[1.6.0, )" />
        <dependency id="ServiceStack.Interfaces.Core" version="1.0.0" />
        <dependency id="ServiceStack.Text.Core" version="1.0.0" />
      </group>
    </dependencies>
  </metadata>
<<<<<<< HEAD
  <files>
    <file src="lib/**/*.*" target="lib" />
    <file src="../../src/ServiceStack.Client/**/*.cs" target="src" />
  </files>
=======
  <files>
    <file src="lib/**/*.*" />
    <file src="../../src/ServiceStack.Client/**/*.cs" target="src" />
  </files>
>>>>>>> fd9560e9
</package><|MERGE_RESOLUTION|>--- conflicted
+++ resolved
@@ -1,49 +1,42 @@
-<?xml version="1.0" encoding="utf-8"?>
-<package xmlns="http://schemas.microsoft.com/packaging/2013/05/nuspec.xsd">
-  <metadata>
-    <id>ServiceStack.Client.Core</id>
-    <version>1.0.0</version>
-    <title>ServiceStack.Client.Core</title>
-    <authors>Service Stack</authors>
-    <owners>Service Stack</owners>
-    <requireLicenseAcceptance>true</requireLicenseAcceptance>
-    <licenseUrl>https://servicestack.net/terms</licenseUrl>
-    <projectUrl>https://github.com/ServiceStack/ServiceStack</projectUrl>
-    <iconUrl>https://servicestack.net/img/logo-32.png</iconUrl>
-    <description>JSON, XML, JSV, SOAP and MQ Generic Service Clients.</description>
-    <summary>Opensource .NET and Mono REST Web Services framework</summary>
-    <copyright>Copyright 2016 Service Stack</copyright>
-    <language>en-US</language>
-    <tags>ServiceStack Common Framework Clients ServiceClients Gateway</tags>
-    <dependencies>
-      <group targetFramework=".NETStandard1.1">
-        <dependency id="System.Net.Requests" version="[4.0.11, )" />
-        <dependency id="System.ServiceModel.Primitives" version="[4.1.0, )" />
-        <dependency id="System.Xml.XmlSerializer" version="[4.0.11, )" />
-        <dependency id="NETStandard.Library" version="[1.6.0, )" />
-        <dependency id="ServiceStack.Interfaces.Core" version="1.0.0" />
-        <dependency id="ServiceStack.Text.Core" version="1.0.0" />
-      </group>
-      <group targetFramework=".NETStandard1.6">
-        <dependency id="System.Net.Requests" version="[4.0.11, )" />
-        <dependency id="System.ServiceModel.Primitives" version="[4.1.0, )" />
-        <dependency id="System.Collections.Specialized" version="[4.0.1, )" />
-        <dependency id="System.Xml.XmlSerializer" version="[4.0.11, )" />
-        <dependency id="NETStandard.Library" version="[1.6.0, )" />
-        <dependency id="ServiceStack.Interfaces.Core" version="1.0.0" />
-        <dependency id="ServiceStack.Text.Core" version="1.0.0" />
-      </group>
-    </dependencies>
-  </metadata>
-<<<<<<< HEAD
-  <files>
-    <file src="lib/**/*.*" target="lib" />
-    <file src="../../src/ServiceStack.Client/**/*.cs" target="src" />
-  </files>
-=======
-  <files>
-    <file src="lib/**/*.*" />
-    <file src="../../src/ServiceStack.Client/**/*.cs" target="src" />
-  </files>
->>>>>>> fd9560e9
+﻿<?xml version="1.0" encoding="utf-8"?>
+<package xmlns="http://schemas.microsoft.com/packaging/2013/05/nuspec.xsd">
+  <metadata>
+    <id>ServiceStack.Client.Core</id>
+    <version>1.0.0</version>
+    <title>ServiceStack.Client.Core</title>
+    <authors>Service Stack</authors>
+    <owners>Service Stack</owners>
+    <requireLicenseAcceptance>true</requireLicenseAcceptance>
+    <licenseUrl>https://servicestack.net/terms</licenseUrl>
+    <projectUrl>https://github.com/ServiceStack/ServiceStack</projectUrl>
+    <iconUrl>https://servicestack.net/img/logo-32.png</iconUrl>
+    <description>JSON, XML, JSV, SOAP and MQ Generic Service Clients.</description>
+    <summary>Opensource .NET and Mono REST Web Services framework</summary>
+    <copyright>Copyright 2016 Service Stack</copyright>
+    <language>en-US</language>
+    <tags>ServiceStack Common Framework Clients ServiceClients Gateway</tags>
+    <dependencies>
+      <group targetFramework=".NETStandard1.1">
+        <dependency id="System.Net.Requests" version="[4.0.11, )" />
+        <dependency id="System.ServiceModel.Primitives" version="[4.1.0, )" />
+        <dependency id="System.Xml.XmlSerializer" version="[4.0.11, )" />
+        <dependency id="NETStandard.Library" version="[1.6.0, )" />
+        <dependency id="ServiceStack.Interfaces.Core" version="1.0.0" />
+        <dependency id="ServiceStack.Text.Core" version="1.0.0" />
+      </group>
+      <group targetFramework=".NETStandard1.6">
+        <dependency id="System.Net.Requests" version="[4.0.11, )" />
+        <dependency id="System.ServiceModel.Primitives" version="[4.1.0, )" />
+        <dependency id="System.Collections.Specialized" version="[4.0.1, )" />
+        <dependency id="System.Xml.XmlSerializer" version="[4.0.11, )" />
+        <dependency id="NETStandard.Library" version="[1.6.0, )" />
+        <dependency id="ServiceStack.Interfaces.Core" version="1.0.0" />
+        <dependency id="ServiceStack.Text.Core" version="1.0.0" />
+      </group>
+    </dependencies>
+  </metadata>
+  <files>
+    <file src="lib/**/*.*" />
+    <file src="../../src/ServiceStack.Client/**/*.cs" target="src" />
+  </files>
 </package>